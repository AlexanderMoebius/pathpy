--- conflicted
+++ resolved
@@ -287,12 +287,6 @@
    "execution_count": null,
    "metadata": {
     "execution": {
-<<<<<<< HEAD
-     "iopub.execute_input": "2021-04-27T20:00:26.055221Z",
-     "iopub.status.busy": "2021-04-27T20:00:26.054704Z",
-     "iopub.status.idle": "2021-04-27T20:00:26.147287Z",
-     "shell.execute_reply": "2021-04-27T20:00:26.147678Z"
-=======
      "iopub.execute_input": "2021-04-27T16:51:20.230980Z",
      "iopub.status.busy": "2021-04-27T16:51:20.230545Z",
      "iopub.status.idle": "2021-04-27T16:51:20.232058Z",
@@ -320,7 +314,6 @@
      "iopub.status.busy": "2021-04-27T16:51:20.234318Z",
      "iopub.status.idle": "2021-04-27T16:51:20.235880Z",
      "shell.execute_reply": "2021-04-27T16:51:20.236288Z"
->>>>>>> 6baf3a96
     }
    },
    "outputs": [],
@@ -341,12 +334,6 @@
    "execution_count": null,
    "metadata": {
     "execution": {
-<<<<<<< HEAD
-     "iopub.execute_input": "2021-04-27T20:00:26.155133Z",
-     "iopub.status.busy": "2021-04-27T20:00:26.154700Z",
-     "iopub.status.idle": "2021-04-27T20:00:26.157175Z",
-     "shell.execute_reply": "2021-04-27T20:00:26.157595Z"
-=======
      "iopub.execute_input": "2021-04-27T16:51:20.238329Z",
      "iopub.status.busy": "2021-04-27T16:51:20.237940Z",
      "iopub.status.idle": "2021-04-27T16:51:20.239366Z",
@@ -399,7 +386,6 @@
      "iopub.status.busy": "2021-04-27T16:51:20.245797Z",
      "iopub.status.idle": "2021-04-27T16:51:20.247266Z",
      "shell.execute_reply": "2021-04-27T16:51:20.247665Z"
->>>>>>> 6baf3a96
     }
    },
    "outputs": [],
@@ -492,12 +478,6 @@
    "execution_count": null,
    "metadata": {
     "execution": {
-<<<<<<< HEAD
-     "iopub.execute_input": "2021-04-27T20:00:26.160784Z",
-     "iopub.status.busy": "2021-04-27T20:00:26.160320Z",
-     "iopub.status.idle": "2021-04-27T20:00:26.162583Z",
-     "shell.execute_reply": "2021-04-27T20:00:26.162169Z"
-=======
      "iopub.execute_input": "2021-04-27T16:51:20.262049Z",
      "iopub.status.busy": "2021-04-27T16:51:20.261620Z",
      "iopub.status.idle": "2021-04-27T16:51:20.263339Z",
@@ -527,7 +507,6 @@
      "iopub.status.busy": "2021-04-27T16:51:20.265764Z",
      "iopub.status.idle": "2021-04-27T16:51:20.267408Z",
      "shell.execute_reply": "2021-04-27T16:51:20.267822Z"
->>>>>>> 6baf3a96
     }
    },
    "outputs": [],
@@ -1027,11 +1006,7 @@
    "name": "python",
    "nbconvert_exporter": "python",
    "pygments_lexer": "ipython3",
-<<<<<<< HEAD
    "version": "3.9.3"
-=======
-   "version": "3.7.3"
->>>>>>> 6baf3a96
   }
  },
  "nbformat": 4,
