--- conflicted
+++ resolved
@@ -23,17 +23,10 @@
    "execution_count": null,
    "metadata": {
     "execution": {
-<<<<<<< HEAD
-     "iopub.execute_input": "2021-04-28T08:37:08.646100Z",
-     "iopub.status.busy": "2021-04-28T08:37:08.644541Z",
-     "iopub.status.idle": "2021-04-28T08:37:16.669811Z",
-     "shell.execute_reply": "2021-04-28T08:37:16.669029Z"
-=======
      "iopub.execute_input": "2021-04-30T00:07:32.104243Z",
      "iopub.status.busy": "2021-04-30T00:07:32.103593Z",
      "iopub.status.idle": "2021-04-30T00:07:37.654272Z",
      "shell.execute_reply": "2021-04-30T00:07:37.654979Z"
->>>>>>> 9df13ac3
     },
     "tags": [
      "hide"
@@ -49,17 +42,10 @@
    "execution_count": null,
    "metadata": {
     "execution": {
-<<<<<<< HEAD
-     "iopub.execute_input": "2021-04-28T08:37:16.674124Z",
-     "iopub.status.busy": "2021-04-28T08:37:16.673351Z",
-     "iopub.status.idle": "2021-04-28T08:37:17.107494Z",
-     "shell.execute_reply": "2021-04-28T08:37:17.108206Z"
-=======
      "iopub.execute_input": "2021-04-30T00:07:37.659289Z",
      "iopub.status.busy": "2021-04-30T00:07:37.658715Z",
      "iopub.status.idle": "2021-04-30T00:07:38.172192Z",
      "shell.execute_reply": "2021-04-30T00:07:38.172621Z"
->>>>>>> 9df13ac3
     }
    },
    "outputs": [],
@@ -86,17 +72,10 @@
    "execution_count": null,
    "metadata": {
     "execution": {
-<<<<<<< HEAD
-     "iopub.execute_input": "2021-04-28T08:37:17.112434Z",
-     "iopub.status.busy": "2021-04-28T08:37:17.111685Z",
-     "iopub.status.idle": "2021-04-28T08:37:17.114166Z",
-     "shell.execute_reply": "2021-04-28T08:37:17.114791Z"
-=======
      "iopub.execute_input": "2021-04-30T00:07:38.175624Z",
      "iopub.status.busy": "2021-04-30T00:07:38.174876Z",
      "iopub.status.idle": "2021-04-30T00:07:38.176869Z",
      "shell.execute_reply": "2021-04-30T00:07:38.177316Z"
->>>>>>> 9df13ac3
     }
    },
    "outputs": [],
@@ -117,17 +96,10 @@
    "execution_count": null,
    "metadata": {
     "execution": {
-<<<<<<< HEAD
-     "iopub.execute_input": "2021-04-28T08:37:17.118785Z",
-     "iopub.status.busy": "2021-04-28T08:37:17.118028Z",
-     "iopub.status.idle": "2021-04-28T08:37:17.120501Z",
-     "shell.execute_reply": "2021-04-28T08:37:17.121186Z"
-=======
      "iopub.execute_input": "2021-04-30T00:07:38.180085Z",
      "iopub.status.busy": "2021-04-30T00:07:38.179510Z",
      "iopub.status.idle": "2021-04-30T00:07:38.181215Z",
      "shell.execute_reply": "2021-04-30T00:07:38.181618Z"
->>>>>>> 9df13ac3
     }
    },
    "outputs": [],
@@ -148,17 +120,10 @@
    "execution_count": null,
    "metadata": {
     "execution": {
-<<<<<<< HEAD
-     "iopub.execute_input": "2021-04-28T08:37:17.125422Z",
-     "iopub.status.busy": "2021-04-28T08:37:17.124670Z",
-     "iopub.status.idle": "2021-04-28T08:37:17.127127Z",
-     "shell.execute_reply": "2021-04-28T08:37:17.127755Z"
-=======
      "iopub.execute_input": "2021-04-30T00:07:38.184317Z",
      "iopub.status.busy": "2021-04-30T00:07:38.183876Z",
      "iopub.status.idle": "2021-04-30T00:07:38.185688Z",
      "shell.execute_reply": "2021-04-30T00:07:38.186092Z"
->>>>>>> 9df13ac3
     }
    },
    "outputs": [],
@@ -179,17 +144,10 @@
    "execution_count": null,
    "metadata": {
     "execution": {
-<<<<<<< HEAD
-     "iopub.execute_input": "2021-04-28T08:37:17.132982Z",
-     "iopub.status.busy": "2021-04-28T08:37:17.132196Z",
-     "iopub.status.idle": "2021-04-28T08:37:17.134711Z",
-     "shell.execute_reply": "2021-04-28T08:37:17.135419Z"
-=======
      "iopub.execute_input": "2021-04-30T00:07:38.189582Z",
      "iopub.status.busy": "2021-04-30T00:07:38.189062Z",
      "iopub.status.idle": "2021-04-30T00:07:38.191084Z",
      "shell.execute_reply": "2021-04-30T00:07:38.191526Z"
->>>>>>> 9df13ac3
     }
    },
    "outputs": [],
@@ -215,17 +173,10 @@
    "execution_count": null,
    "metadata": {
     "execution": {
-<<<<<<< HEAD
-     "iopub.execute_input": "2021-04-28T08:37:17.138880Z",
-     "iopub.status.busy": "2021-04-28T08:37:17.138397Z",
-     "iopub.status.idle": "2021-04-28T08:37:17.141186Z",
-     "shell.execute_reply": "2021-04-28T08:37:17.140778Z"
-=======
      "iopub.execute_input": "2021-04-30T00:07:38.194217Z",
      "iopub.status.busy": "2021-04-30T00:07:38.193764Z",
      "iopub.status.idle": "2021-04-30T00:07:38.195637Z",
      "shell.execute_reply": "2021-04-30T00:07:38.196041Z"
->>>>>>> 9df13ac3
     }
    },
    "outputs": [],
@@ -245,17 +196,10 @@
    "execution_count": null,
    "metadata": {
     "execution": {
-<<<<<<< HEAD
-     "iopub.execute_input": "2021-04-28T08:37:17.144526Z",
-     "iopub.status.busy": "2021-04-28T08:37:17.144031Z",
-     "iopub.status.idle": "2021-04-28T08:37:17.146497Z",
-     "shell.execute_reply": "2021-04-28T08:37:17.146879Z"
-=======
      "iopub.execute_input": "2021-04-30T00:07:38.198780Z",
      "iopub.status.busy": "2021-04-30T00:07:38.198392Z",
      "iopub.status.idle": "2021-04-30T00:07:38.200235Z",
      "shell.execute_reply": "2021-04-30T00:07:38.200701Z"
->>>>>>> 9df13ac3
     }
    },
    "outputs": [],
@@ -270,17 +214,10 @@
    "execution_count": null,
    "metadata": {
     "execution": {
-<<<<<<< HEAD
-     "iopub.execute_input": "2021-04-28T08:37:17.149805Z",
-     "iopub.status.busy": "2021-04-28T08:37:17.149322Z",
-     "iopub.status.idle": "2021-04-28T08:37:17.152092Z",
-     "shell.execute_reply": "2021-04-28T08:37:17.151638Z"
-=======
      "iopub.execute_input": "2021-04-30T00:07:38.203053Z",
      "iopub.status.busy": "2021-04-30T00:07:38.202630Z",
      "iopub.status.idle": "2021-04-30T00:07:38.204364Z",
      "shell.execute_reply": "2021-04-30T00:07:38.204774Z"
->>>>>>> 9df13ac3
     }
    },
    "outputs": [],
@@ -300,17 +237,10 @@
    "execution_count": null,
    "metadata": {
     "execution": {
-<<<<<<< HEAD
-     "iopub.execute_input": "2021-04-28T08:37:17.155545Z",
-     "iopub.status.busy": "2021-04-28T08:37:17.155041Z",
-     "iopub.status.idle": "2021-04-28T08:37:17.157972Z",
-     "shell.execute_reply": "2021-04-28T08:37:17.157527Z"
-=======
      "iopub.execute_input": "2021-04-30T00:07:38.207955Z",
      "iopub.status.busy": "2021-04-30T00:07:38.207525Z",
      "iopub.status.idle": "2021-04-30T00:07:38.209125Z",
      "shell.execute_reply": "2021-04-30T00:07:38.209612Z"
->>>>>>> 9df13ac3
     }
    },
    "outputs": [],
@@ -334,17 +264,10 @@
    "execution_count": null,
    "metadata": {
     "execution": {
-<<<<<<< HEAD
-     "iopub.execute_input": "2021-04-28T08:37:17.160942Z",
-     "iopub.status.busy": "2021-04-28T08:37:17.160455Z",
-     "iopub.status.idle": "2021-04-28T08:37:17.163610Z",
-     "shell.execute_reply": "2021-04-28T08:37:17.163211Z"
-=======
      "iopub.execute_input": "2021-04-30T00:07:38.211888Z",
      "iopub.status.busy": "2021-04-30T00:07:38.211492Z",
      "iopub.status.idle": "2021-04-30T00:07:38.213076Z",
      "shell.execute_reply": "2021-04-30T00:07:38.213482Z"
->>>>>>> 9df13ac3
     }
    },
    "outputs": [],
@@ -365,17 +288,10 @@
    "execution_count": null,
    "metadata": {
     "execution": {
-<<<<<<< HEAD
-     "iopub.execute_input": "2021-04-28T08:37:17.166551Z",
-     "iopub.status.busy": "2021-04-28T08:37:17.166066Z",
-     "iopub.status.idle": "2021-04-28T08:37:17.168886Z",
-     "shell.execute_reply": "2021-04-28T08:37:17.168475Z"
-=======
      "iopub.execute_input": "2021-04-30T00:07:38.216018Z",
      "iopub.status.busy": "2021-04-30T00:07:38.215550Z",
      "iopub.status.idle": "2021-04-30T00:07:38.217338Z",
      "shell.execute_reply": "2021-04-30T00:07:38.217770Z"
->>>>>>> 9df13ac3
     }
    },
    "outputs": [],
@@ -395,17 +311,10 @@
    "execution_count": null,
    "metadata": {
     "execution": {
-<<<<<<< HEAD
-     "iopub.execute_input": "2021-04-28T08:37:17.171973Z",
-     "iopub.status.busy": "2021-04-28T08:37:17.171500Z",
-     "iopub.status.idle": "2021-04-28T08:37:17.174229Z",
-     "shell.execute_reply": "2021-04-28T08:37:17.173769Z"
-=======
      "iopub.execute_input": "2021-04-30T00:07:38.220237Z",
      "iopub.status.busy": "2021-04-30T00:07:38.219834Z",
      "iopub.status.idle": "2021-04-30T00:07:38.221481Z",
      "shell.execute_reply": "2021-04-30T00:07:38.221902Z"
->>>>>>> 9df13ac3
     }
    },
    "outputs": [],
@@ -426,17 +335,10 @@
    "execution_count": null,
    "metadata": {
     "execution": {
-<<<<<<< HEAD
-     "iopub.execute_input": "2021-04-28T08:37:17.177027Z",
-     "iopub.status.busy": "2021-04-28T08:37:17.176544Z",
-     "iopub.status.idle": "2021-04-28T08:37:17.178784Z",
-     "shell.execute_reply": "2021-04-28T08:37:17.178332Z"
-=======
      "iopub.execute_input": "2021-04-30T00:07:38.224032Z",
      "iopub.status.busy": "2021-04-30T00:07:38.223631Z",
      "iopub.status.idle": "2021-04-30T00:07:38.225056Z",
      "shell.execute_reply": "2021-04-30T00:07:38.225468Z"
->>>>>>> 9df13ac3
     }
    },
    "outputs": [],
@@ -456,17 +358,10 @@
    "execution_count": null,
    "metadata": {
     "execution": {
-<<<<<<< HEAD
-     "iopub.execute_input": "2021-04-28T08:37:17.181870Z",
-     "iopub.status.busy": "2021-04-28T08:37:17.181365Z",
-     "iopub.status.idle": "2021-04-28T08:37:17.184846Z",
-     "shell.execute_reply": "2021-04-28T08:37:17.184390Z"
-=======
      "iopub.execute_input": "2021-04-30T00:07:38.228356Z",
      "iopub.status.busy": "2021-04-30T00:07:38.227952Z",
      "iopub.status.idle": "2021-04-30T00:07:38.229617Z",
      "shell.execute_reply": "2021-04-30T00:07:38.230073Z"
->>>>>>> 9df13ac3
     }
    },
    "outputs": [],
@@ -488,17 +383,10 @@
    "execution_count": null,
    "metadata": {
     "execution": {
-<<<<<<< HEAD
-     "iopub.execute_input": "2021-04-28T08:37:17.188072Z",
-     "iopub.status.busy": "2021-04-28T08:37:17.187585Z",
-     "iopub.status.idle": "2021-04-28T08:37:17.190642Z",
-     "shell.execute_reply": "2021-04-28T08:37:17.190193Z"
-=======
      "iopub.execute_input": "2021-04-30T00:07:38.232667Z",
      "iopub.status.busy": "2021-04-30T00:07:38.232269Z",
      "iopub.status.idle": "2021-04-30T00:07:38.234153Z",
      "shell.execute_reply": "2021-04-30T00:07:38.234565Z"
->>>>>>> 9df13ac3
     }
    },
    "outputs": [],
@@ -519,17 +407,10 @@
    "execution_count": null,
    "metadata": {
     "execution": {
-<<<<<<< HEAD
-     "iopub.execute_input": "2021-04-28T08:37:17.193707Z",
-     "iopub.status.busy": "2021-04-28T08:37:17.193222Z",
-     "iopub.status.idle": "2021-04-28T08:37:17.195696Z",
-     "shell.execute_reply": "2021-04-28T08:37:17.196067Z"
-=======
      "iopub.execute_input": "2021-04-30T00:07:38.237006Z",
      "iopub.status.busy": "2021-04-30T00:07:38.236532Z",
      "iopub.status.idle": "2021-04-30T00:07:38.238171Z",
      "shell.execute_reply": "2021-04-30T00:07:38.239226Z"
->>>>>>> 9df13ac3
     }
    },
    "outputs": [],
@@ -550,17 +431,10 @@
    "execution_count": null,
    "metadata": {
     "execution": {
-<<<<<<< HEAD
-     "iopub.execute_input": "2021-04-28T08:37:17.199012Z",
-     "iopub.status.busy": "2021-04-28T08:37:17.198528Z",
-     "iopub.status.idle": "2021-04-28T08:37:17.201347Z",
-     "shell.execute_reply": "2021-04-28T08:37:17.200892Z"
-=======
      "iopub.execute_input": "2021-04-30T00:07:38.242149Z",
      "iopub.status.busy": "2021-04-30T00:07:38.241671Z",
      "iopub.status.idle": "2021-04-30T00:07:38.243190Z",
      "shell.execute_reply": "2021-04-30T00:07:38.243607Z"
->>>>>>> 9df13ac3
     }
    },
    "outputs": [],
@@ -580,17 +454,10 @@
    "execution_count": null,
    "metadata": {
     "execution": {
-<<<<<<< HEAD
-     "iopub.execute_input": "2021-04-28T08:37:17.204319Z",
-     "iopub.status.busy": "2021-04-28T08:37:17.203829Z",
-     "iopub.status.idle": "2021-04-28T08:37:17.206679Z",
-     "shell.execute_reply": "2021-04-28T08:37:17.206275Z"
-=======
      "iopub.execute_input": "2021-04-30T00:07:38.245831Z",
      "iopub.status.busy": "2021-04-30T00:07:38.245419Z",
      "iopub.status.idle": "2021-04-30T00:07:38.246912Z",
      "shell.execute_reply": "2021-04-30T00:07:38.247378Z"
->>>>>>> 9df13ac3
     }
    },
    "outputs": [],
@@ -612,17 +479,10 @@
    "execution_count": null,
    "metadata": {
     "execution": {
-<<<<<<< HEAD
-     "iopub.execute_input": "2021-04-28T08:37:17.210011Z",
-     "iopub.status.busy": "2021-04-28T08:37:17.209482Z",
-     "iopub.status.idle": "2021-04-28T08:37:17.212520Z",
-     "shell.execute_reply": "2021-04-28T08:37:17.212065Z"
-=======
      "iopub.execute_input": "2021-04-30T00:07:38.250104Z",
      "iopub.status.busy": "2021-04-30T00:07:38.249537Z",
      "iopub.status.idle": "2021-04-30T00:07:38.251575Z",
      "shell.execute_reply": "2021-04-30T00:07:38.252051Z"
->>>>>>> 9df13ac3
     }
    },
    "outputs": [],
@@ -644,17 +504,10 @@
    "execution_count": null,
    "metadata": {
     "execution": {
-<<<<<<< HEAD
-     "iopub.execute_input": "2021-04-28T08:37:17.215811Z",
-     "iopub.status.busy": "2021-04-28T08:37:17.215315Z",
-     "iopub.status.idle": "2021-04-28T08:37:17.218227Z",
-     "shell.execute_reply": "2021-04-28T08:37:17.217828Z"
-=======
      "iopub.execute_input": "2021-04-30T00:07:38.254842Z",
      "iopub.status.busy": "2021-04-30T00:07:38.254383Z",
      "iopub.status.idle": "2021-04-30T00:07:38.256178Z",
      "shell.execute_reply": "2021-04-30T00:07:38.256604Z"
->>>>>>> 9df13ac3
     }
    },
    "outputs": [],
@@ -676,17 +529,10 @@
    "execution_count": null,
    "metadata": {
     "execution": {
-<<<<<<< HEAD
-     "iopub.execute_input": "2021-04-28T08:37:17.221648Z",
-     "iopub.status.busy": "2021-04-28T08:37:17.221152Z",
-     "iopub.status.idle": "2021-04-28T08:37:17.224119Z",
-     "shell.execute_reply": "2021-04-28T08:37:17.223724Z"
-=======
      "iopub.execute_input": "2021-04-30T00:07:38.259859Z",
      "iopub.status.busy": "2021-04-30T00:07:38.259259Z",
      "iopub.status.idle": "2021-04-30T00:07:38.261036Z",
      "shell.execute_reply": "2021-04-30T00:07:38.261497Z"
->>>>>>> 9df13ac3
     }
    },
    "outputs": [],
@@ -709,17 +555,10 @@
    "execution_count": null,
    "metadata": {
     "execution": {
-<<<<<<< HEAD
-     "iopub.execute_input": "2021-04-28T08:37:17.228666Z",
-     "iopub.status.busy": "2021-04-28T08:37:17.228172Z",
-     "iopub.status.idle": "2021-04-28T08:37:17.231258Z",
-     "shell.execute_reply": "2021-04-28T08:37:17.230815Z"
-=======
      "iopub.execute_input": "2021-04-30T00:07:38.265100Z",
      "iopub.status.busy": "2021-04-30T00:07:38.264562Z",
      "iopub.status.idle": "2021-04-30T00:07:38.266324Z",
      "shell.execute_reply": "2021-04-30T00:07:38.266764Z"
->>>>>>> 9df13ac3
     }
    },
    "outputs": [],
@@ -745,17 +584,10 @@
    "execution_count": null,
    "metadata": {
     "execution": {
-<<<<<<< HEAD
-     "iopub.execute_input": "2021-04-28T08:37:17.234317Z",
-     "iopub.status.busy": "2021-04-28T08:37:17.233832Z",
-     "iopub.status.idle": "2021-04-28T08:37:17.236663Z",
-     "shell.execute_reply": "2021-04-28T08:37:17.236211Z"
-=======
      "iopub.execute_input": "2021-04-30T00:07:38.269169Z",
      "iopub.status.busy": "2021-04-30T00:07:38.268746Z",
      "iopub.status.idle": "2021-04-30T00:07:38.270226Z",
      "shell.execute_reply": "2021-04-30T00:07:38.270728Z"
->>>>>>> 9df13ac3
     }
    },
    "outputs": [],
@@ -776,17 +608,10 @@
    "execution_count": null,
    "metadata": {
     "execution": {
-<<<<<<< HEAD
-     "iopub.execute_input": "2021-04-28T08:37:17.239889Z",
-     "iopub.status.busy": "2021-04-28T08:37:17.239408Z",
-     "iopub.status.idle": "2021-04-28T08:37:17.242208Z",
-     "shell.execute_reply": "2021-04-28T08:37:17.241760Z"
-=======
      "iopub.execute_input": "2021-04-30T00:07:38.273122Z",
      "iopub.status.busy": "2021-04-30T00:07:38.272700Z",
      "iopub.status.idle": "2021-04-30T00:07:38.274295Z",
      "shell.execute_reply": "2021-04-30T00:07:38.274760Z"
->>>>>>> 9df13ac3
     }
    },
    "outputs": [],
@@ -809,17 +634,10 @@
    "execution_count": null,
    "metadata": {
     "execution": {
-<<<<<<< HEAD
-     "iopub.execute_input": "2021-04-28T08:37:17.246125Z",
-     "iopub.status.busy": "2021-04-28T08:37:17.245638Z",
-     "iopub.status.idle": "2021-04-28T08:37:17.248643Z",
-     "shell.execute_reply": "2021-04-28T08:37:17.248199Z"
-=======
      "iopub.execute_input": "2021-04-30T00:07:38.277834Z",
      "iopub.status.busy": "2021-04-30T00:07:38.277389Z",
      "iopub.status.idle": "2021-04-30T00:07:38.278914Z",
      "shell.execute_reply": "2021-04-30T00:07:38.279333Z"
->>>>>>> 9df13ac3
     }
    },
    "outputs": [],
@@ -843,17 +661,10 @@
    "execution_count": null,
    "metadata": {
     "execution": {
-<<<<<<< HEAD
-     "iopub.execute_input": "2021-04-28T08:37:17.252314Z",
-     "iopub.status.busy": "2021-04-28T08:37:17.251865Z",
-     "iopub.status.idle": "2021-04-28T08:37:17.254155Z",
-     "shell.execute_reply": "2021-04-28T08:37:17.253698Z"
-=======
      "iopub.execute_input": "2021-04-30T00:07:38.282300Z",
      "iopub.status.busy": "2021-04-30T00:07:38.281818Z",
      "iopub.status.idle": "2021-04-30T00:07:38.283186Z",
      "shell.execute_reply": "2021-04-30T00:07:38.283623Z"
->>>>>>> 9df13ac3
     }
    },
    "outputs": [],
@@ -880,17 +691,10 @@
    "execution_count": null,
    "metadata": {
     "execution": {
-<<<<<<< HEAD
-     "iopub.execute_input": "2021-04-28T08:37:17.257519Z",
-     "iopub.status.busy": "2021-04-28T08:37:17.257070Z",
-     "iopub.status.idle": "2021-04-28T08:37:17.258979Z",
-     "shell.execute_reply": "2021-04-28T08:37:17.259355Z"
-=======
      "iopub.execute_input": "2021-04-30T00:07:38.286511Z",
      "iopub.status.busy": "2021-04-30T00:07:38.285992Z",
      "iopub.status.idle": "2021-04-30T00:07:38.287565Z",
      "shell.execute_reply": "2021-04-30T00:07:38.288048Z"
->>>>>>> 9df13ac3
     }
    },
    "outputs": [],
@@ -907,17 +711,10 @@
    "execution_count": null,
    "metadata": {
     "execution": {
-<<<<<<< HEAD
-     "iopub.execute_input": "2021-04-28T08:37:17.262350Z",
-     "iopub.status.busy": "2021-04-28T08:37:17.261850Z",
-     "iopub.status.idle": "2021-04-28T08:37:17.264719Z",
-     "shell.execute_reply": "2021-04-28T08:37:17.264272Z"
-=======
      "iopub.execute_input": "2021-04-30T00:07:38.290761Z",
      "iopub.status.busy": "2021-04-30T00:07:38.290241Z",
      "iopub.status.idle": "2021-04-30T00:07:38.291933Z",
      "shell.execute_reply": "2021-04-30T00:07:38.292425Z"
->>>>>>> 9df13ac3
     }
    },
    "outputs": [],
@@ -938,17 +735,10 @@
    "execution_count": null,
    "metadata": {
     "execution": {
-<<<<<<< HEAD
-     "iopub.execute_input": "2021-04-28T08:37:17.268054Z",
-     "iopub.status.busy": "2021-04-28T08:37:17.267514Z",
-     "iopub.status.idle": "2021-04-28T08:37:17.270695Z",
-     "shell.execute_reply": "2021-04-28T08:37:17.270241Z"
-=======
      "iopub.execute_input": "2021-04-30T00:07:38.295218Z",
      "iopub.status.busy": "2021-04-30T00:07:38.294712Z",
      "iopub.status.idle": "2021-04-30T00:07:38.296602Z",
      "shell.execute_reply": "2021-04-30T00:07:38.297089Z"
->>>>>>> 9df13ac3
     }
    },
    "outputs": [],
@@ -961,17 +751,10 @@
    "execution_count": null,
    "metadata": {
     "execution": {
-<<<<<<< HEAD
-     "iopub.execute_input": "2021-04-28T08:37:17.273955Z",
-     "iopub.status.busy": "2021-04-28T08:37:17.273401Z",
-     "iopub.status.idle": "2021-04-28T08:37:17.276394Z",
-     "shell.execute_reply": "2021-04-28T08:37:17.275946Z"
-=======
      "iopub.execute_input": "2021-04-30T00:07:38.299614Z",
      "iopub.status.busy": "2021-04-30T00:07:38.299156Z",
      "iopub.status.idle": "2021-04-30T00:07:38.301084Z",
      "shell.execute_reply": "2021-04-30T00:07:38.301522Z"
->>>>>>> 9df13ac3
     }
    },
    "outputs": [],
@@ -991,17 +774,10 @@
    "execution_count": null,
    "metadata": {
     "execution": {
-<<<<<<< HEAD
-     "iopub.execute_input": "2021-04-28T08:37:17.279795Z",
-     "iopub.status.busy": "2021-04-28T08:37:17.279251Z",
-     "iopub.status.idle": "2021-04-28T08:37:17.281997Z",
-     "shell.execute_reply": "2021-04-28T08:37:17.282382Z"
-=======
      "iopub.execute_input": "2021-04-30T00:07:38.304023Z",
      "iopub.status.busy": "2021-04-30T00:07:38.303578Z",
      "iopub.status.idle": "2021-04-30T00:07:38.305378Z",
      "shell.execute_reply": "2021-04-30T00:07:38.305936Z"
->>>>>>> 9df13ac3
     }
    },
    "outputs": [],
@@ -1021,17 +797,10 @@
    "execution_count": null,
    "metadata": {
     "execution": {
-<<<<<<< HEAD
-     "iopub.execute_input": "2021-04-28T08:37:17.285342Z",
-     "iopub.status.busy": "2021-04-28T08:37:17.284860Z",
-     "iopub.status.idle": "2021-04-28T08:37:17.287728Z",
-     "shell.execute_reply": "2021-04-28T08:37:17.287325Z"
-=======
      "iopub.execute_input": "2021-04-30T00:07:38.308532Z",
      "iopub.status.busy": "2021-04-30T00:07:38.308058Z",
      "iopub.status.idle": "2021-04-30T00:07:38.309979Z",
      "shell.execute_reply": "2021-04-30T00:07:38.309645Z"
->>>>>>> 9df13ac3
     }
    },
    "outputs": [],
@@ -1052,17 +821,10 @@
    "execution_count": null,
    "metadata": {
     "execution": {
-<<<<<<< HEAD
-     "iopub.execute_input": "2021-04-28T08:37:17.293562Z",
-     "iopub.status.busy": "2021-04-28T08:37:17.293062Z",
-     "iopub.status.idle": "2021-04-28T08:37:17.297000Z",
-     "shell.execute_reply": "2021-04-28T08:37:17.296600Z"
-=======
      "iopub.execute_input": "2021-04-30T00:07:38.315331Z",
      "iopub.status.busy": "2021-04-30T00:07:38.314888Z",
      "iopub.status.idle": "2021-04-30T00:07:38.316849Z",
      "shell.execute_reply": "2021-04-30T00:07:38.317362Z"
->>>>>>> 9df13ac3
     }
    },
    "outputs": [],
@@ -1099,17 +861,10 @@
    "execution_count": null,
    "metadata": {
     "execution": {
-<<<<<<< HEAD
-     "iopub.execute_input": "2021-04-28T08:37:17.300646Z",
-     "iopub.status.busy": "2021-04-28T08:37:17.300154Z",
-     "iopub.status.idle": "2021-04-28T08:37:17.303045Z",
-     "shell.execute_reply": "2021-04-28T08:37:17.302642Z"
-=======
      "iopub.execute_input": "2021-04-30T00:07:38.320292Z",
      "iopub.status.busy": "2021-04-30T00:07:38.319865Z",
      "iopub.status.idle": "2021-04-30T00:07:38.321669Z",
      "shell.execute_reply": "2021-04-30T00:07:38.322104Z"
->>>>>>> 9df13ac3
     }
    },
    "outputs": [],
@@ -1129,17 +884,10 @@
    "execution_count": null,
    "metadata": {
     "execution": {
-<<<<<<< HEAD
-     "iopub.execute_input": "2021-04-28T08:37:17.306686Z",
-     "iopub.status.busy": "2021-04-28T08:37:17.306192Z",
-     "iopub.status.idle": "2021-04-28T08:37:17.309043Z",
-     "shell.execute_reply": "2021-04-28T08:37:17.308587Z"
-=======
      "iopub.execute_input": "2021-04-30T00:07:38.324843Z",
      "iopub.status.busy": "2021-04-30T00:07:38.324432Z",
      "iopub.status.idle": "2021-04-30T00:07:38.326082Z",
      "shell.execute_reply": "2021-04-30T00:07:38.326553Z"
->>>>>>> 9df13ac3
     }
    },
    "outputs": [],
@@ -1159,17 +907,10 @@
    "execution_count": null,
    "metadata": {
     "execution": {
-<<<<<<< HEAD
-     "iopub.execute_input": "2021-04-28T08:37:17.312650Z",
-     "iopub.status.busy": "2021-04-28T08:37:17.312157Z",
-     "iopub.status.idle": "2021-04-28T08:37:17.315017Z",
-     "shell.execute_reply": "2021-04-28T08:37:17.314563Z"
-=======
      "iopub.execute_input": "2021-04-30T00:07:38.329293Z",
      "iopub.status.busy": "2021-04-30T00:07:38.328848Z",
      "iopub.status.idle": "2021-04-30T00:07:38.330659Z",
      "shell.execute_reply": "2021-04-30T00:07:38.331099Z"
->>>>>>> 9df13ac3
     }
    },
    "outputs": [],
@@ -1189,17 +930,10 @@
    "execution_count": null,
    "metadata": {
     "execution": {
-<<<<<<< HEAD
-     "iopub.execute_input": "2021-04-28T08:37:17.318384Z",
-     "iopub.status.busy": "2021-04-28T08:37:17.317874Z",
-     "iopub.status.idle": "2021-04-28T08:37:17.320760Z",
-     "shell.execute_reply": "2021-04-28T08:37:17.320315Z"
-=======
      "iopub.execute_input": "2021-04-30T00:07:38.333722Z",
      "iopub.status.busy": "2021-04-30T00:07:38.333310Z",
      "iopub.status.idle": "2021-04-30T00:07:38.335624Z",
      "shell.execute_reply": "2021-04-30T00:07:38.335151Z"
->>>>>>> 9df13ac3
     }
    },
    "outputs": [],
@@ -1221,17 +955,10 @@
    "execution_count": null,
    "metadata": {
     "execution": {
-<<<<<<< HEAD
-     "iopub.execute_input": "2021-04-28T08:37:17.324848Z",
-     "iopub.status.busy": "2021-04-28T08:37:17.324289Z",
-     "iopub.status.idle": "2021-04-28T08:37:17.327318Z",
-     "shell.execute_reply": "2021-04-28T08:37:17.326861Z"
-=======
      "iopub.execute_input": "2021-04-30T00:07:38.338511Z",
      "iopub.status.busy": "2021-04-30T00:07:38.338037Z",
      "iopub.status.idle": "2021-04-30T00:07:38.340030Z",
      "shell.execute_reply": "2021-04-30T00:07:38.340468Z"
->>>>>>> 9df13ac3
     }
    },
    "outputs": [],
@@ -1251,17 +978,10 @@
    "execution_count": null,
    "metadata": {
     "execution": {
-<<<<<<< HEAD
-     "iopub.execute_input": "2021-04-28T08:37:17.331285Z",
-     "iopub.status.busy": "2021-04-28T08:37:17.330732Z",
-     "iopub.status.idle": "2021-04-28T08:37:17.333968Z",
-     "shell.execute_reply": "2021-04-28T08:37:17.333512Z"
-=======
      "iopub.execute_input": "2021-04-30T00:07:38.343523Z",
      "iopub.status.busy": "2021-04-30T00:07:38.342973Z",
      "iopub.status.idle": "2021-04-30T00:07:38.345576Z",
      "shell.execute_reply": "2021-04-30T00:07:38.346027Z"
->>>>>>> 9df13ac3
     }
    },
    "outputs": [],
@@ -1287,11 +1007,7 @@
    "name": "python",
    "nbconvert_exporter": "python",
    "pygments_lexer": "ipython3",
-<<<<<<< HEAD
-   "version": "3.9.3"
-=======
    "version": "3.8.5"
->>>>>>> 9df13ac3
   }
  },
  "nbformat": 4,
