--- conflicted
+++ resolved
@@ -4,7 +4,7 @@
 # =============================================================================
 # File      : directed_acyclic_graph.py -- Network model for a DAG
 # Author    : Jürgen Hackl <hackl@ifi.uzh.ch>
-# Time-stamp: <Wed 2021-05-19 11:35 juergen>
+# Time-stamp: <Wed 2021-05-26 21:53 juergen>
 #
 # Copyright (c) 2016-2020 Pathpy Developers
 # =============================================================================
@@ -250,7 +250,6 @@
         self._topsort['end'][_v] = self._topsort['count']
         self._topsort['sorting'].append(_v)
 
-
     def routes_from(self, v, node_mapping=None) -> Counter:
         """
         Constructs all paths from node v to any leaf nodes
@@ -270,7 +269,7 @@
         """
 
         if node_mapping is None:
-            node_mapping={w.uid: w.uid for w in self.nodes}
+            node_mapping = {w.uid: w.uid for w in self.nodes}
 
         paths = Counter()
 
@@ -329,12 +328,7 @@
 
             # create one time-unfolded link for all delta in [1, delta]
             # this implies that for delta = 2 and an edge (a,b,1) two
-<<<<<<< HEAD
             # time-unfolded links (a_1, b_2) and (a_1, b_3) will be created
-=======
-            # time-unfolded links (a_1, b_2) and (a_1, b_3) will be created 
-            # TODO: Check directedness
->>>>>>> 5d66abea
             for x in range(1, int(current_delta)+1):
                 w_t = "{0}_{1}".format(w.uid, begin+x)
                 #node_map[w_t] = edge.w.uid
