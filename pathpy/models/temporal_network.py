--- conflicted
+++ resolved
@@ -4,7 +4,7 @@
 # =============================================================================
 # File      : temporal_network.py -- Class for temporal networks
 # Author    : Jürgen Hackl <hackl@ifi.uzh.ch>
-# Time-stamp: <Mon 2021-05-24 12:41 juergen>
+# Time-stamp: <Wed 2021-05-26 21:49 juergen>
 #
 # Copyright (c) 2016-2020 Pathpy Developers
 # =============================================================================
@@ -33,7 +33,6 @@
 
 # create logger for the Network class
 LOG = logger(__name__)
-<<<<<<< HEAD
 
 
 class TemporalNode(Node, TemporalPathPyObject):
@@ -77,120 +76,6 @@
         ]
 
         return super().summary() + ''.join(summary)
-=======
-TIMESTAMP = config['temporal']['timestamp']
-
-
-# class Timestamp:
-#     """Class to store timestamps."""
-
-class TemporalDict(MutableMapping):
-    """A dictionary that applies an arbitrary key-altering
-       function before accessing the keys"""
-
-    def __init__(self, *args, **kwargs):
-        self.store = dict()
-        self._start = float('-inf')
-        self._end = float('inf')
-        self._dt = 1
-        self.update(dict(*args, **kwargs))  # use the free update to set keys
-
-    def __getitem__(self, key):
-        return self.store[self._keytransform(key)]
-
-    def __setitem__(self, key, value):
-        self.store[self._keytransform(key)] = value
-
-    def __delitem__(self, key):
-        del self.store[self._keytransform(key)]
-
-    def __iter__(self):
-        return iter(self.store)
-
-    def __len__(self):
-        return len(self.store)
-
-    def __repr__(self):
-        return self.store.__repr__()
-
-    @singledispatchmethod
-    def _keytransform(self, key):
-        """Helper function to generate the correct key"""
-        return (self._start, self._end, key)
-
-    @_keytransform.register(tuple)  # type: ignore
-    def _(self, key: tuple) -> tuple:
-        """
-        TODO: explain what is happening here
-        """
-
-        if len(key) == 2:
-            if isinstance(key[0], (slice, int, float)):
-                _key = (key[0], key[1])
-            elif len(key) == 2 and isinstance(key[-1], (slice, int, float)):
-                _key = (key[1], key[0])
-            else:
-                raise KeyError
-
-            start, end, _ = _get_start_end(_key[0])
-            key = (start, end, _key[1])
-        elif len(key) == 1:
-            start, end, _ = _get_start_end()
-            key = (start, end, key[0])
-        elif len(key) != 3:
-            raise KeyError
-
-        return key
-
-    def update(self, *args, **kwargs):
-        """Update the TemporalDict"""
-        if args and isinstance(args[0], TemporalDict):
-            for key, value in dict(*args, **kwargs).items():
-                self.__setitem__(key, value)
-        else:
-            for key, value in dict(**kwargs).items():
-                self.__setitem__((*args, key), value)
-
-    def sort(self):
-        """Sort the keys"""
-        self.store = dict(sorted(self.store.items(), key=lambda item: item[0]))
-        return self
-
-
-def _get_start_end(*args, **kwargs):
-    """Helper function to extract the start and end time"""
-
-    # get keywords defined in the config file
-    start = kwargs.pop(config['temporal']['start'], float('-inf'))
-    end = kwargs.pop(config['temporal']['end'], float('inf'))
-    timestamp = kwargs.pop(config['temporal']['timestamp'], None)
-    duration = kwargs.pop(config['temporal']['duration'], None)
-
-    # check if timestamp is given
-    if isinstance(timestamp, (int, float)):
-        if isinstance(duration, (int, float)):
-            start = timestamp
-            end = timestamp + duration
-        else:
-            start = timestamp
-            end = timestamp + config['temporal']['duration_value']
-
-    if args:
-        if len(args) == 1 and isinstance(args[0], slice):
-            start = args[0].start if args[0].start is not None else start
-            end = args[0].stop if args[0].stop is not None else end
-        elif len(args) == 1 and isinstance(args[0], (int, float)):
-            start = args[0]
-            end = args[0] + config['temporal']['duration_value']
-        elif len(args) == 2 and all(isinstance(a, (int, float)) for a in args):
-            start = args[0]
-            end = args[1]
-    return start, end, kwargs
-
-
-class TemporalNode(Node):
-    """Base class of a temporal node."""
->>>>>>> 5d66abea
 
 
 class TemporalNodeCollection(NodeCollection):
@@ -401,16 +286,9 @@
             'Multi-Edges:\t\t{}\n'.format(str(self.multiedges)),
             'Number of unique nodes:\t{}\n'.format(self.number_of_nodes()),
             'Number of unique edges:\t{}\n'.format(self.number_of_edges()),
-<<<<<<< HEAD
             'Number of temp nodes:\t{}\n'.format(len(self.nodes.events)),
             'Number of temp edges:\t{}\n'.format(len(self.edges.events)),
             'Observation periode:\t{} - {}'.format(self.start, self.end)
-=======
-            'Number of temp nodes:\t{}\n'.format(len(tnodes)),
-            'Number of temp edges:\t{}\n'.format(len(tedges)),
-            'Observation period:\t{} - {}\n'.format(start, end),
-            'Observation length:\t{}'.format(end-start)
->>>>>>> 5d66abea
         ]
         attr = self.attributes
         if len(attr) > 0:
@@ -421,15 +299,13 @@
 
         return ''.join(summary)
 
-
-<<<<<<< HEAD
-=======
     def to_continuous_time(self, sampling_period: int) -> TemporalNetwork:
         """
-        Returns a temporal network with start/end/duration information 
+        Returns a temporal network with start/end/duration information
         on temporal edges.
         """
-        tn = TemporalNetwork(directed=self.directed, multiedges=self.multiedges, **self.attributes)
+        tn = TemporalNetwork(directed=self.directed,
+                             multiedges=self.multiedges, **self.attributes)
 
         # collect all activities for edges
         edge_activities = defaultdict(list)
@@ -443,24 +319,19 @@
             for start, _ in edge_activities[e]:
                 if current_interval is None:
                     current_interval = [start, start+sampling_period]
-                elif start == current_interval[1] :# expand current activity interval
+                # expand current activity interval
+                elif start == current_interval[1]:
                     current_interval[1] += sampling_period
-                else: # conclude current activity interval
-                    tn.add_edge(e.v.uid, e.w.uid, start=current_interval[0], end=current_interval[1])
+                else:  # conclude current activity interval
+                    tn.add_edge(
+                        e.v.uid, e.w.uid, start=current_interval[0], end=current_interval[1])
                     current_interval = [start, start+sampling_period]
             # flush current activity
             if current_interval is not None:
-                tn.add_edge(e.v.uid, e.w.uid, start=current_interval[0], end=current_interval[1])
+                tn.add_edge(e.v.uid, e.w.uid,
+                            start=current_interval[0], end=current_interval[1])
         return tn
 
-
-            
-
-
-
-
-
->>>>>>> 5d66abea
 # =============================================================================
 # eof
 #
