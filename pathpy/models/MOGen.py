#!/usr/bin/python -tt
# -*- coding: utf-8 -*-
# =============================================================================
# File      : MOGen.py -- MOGen models for pathpy
# Author    : Christoph Gote <cgote@ethz.ch>
# Time-stamp: <Mon 2021-03-29 17:10 juergen>
#
# Copyright (c) 2016-2020 Pathpy Developers
# =============================================================================

import datetime
import numpy as np
import collections
import itertools
import pandas as pd
import multiprocessing
from tqdm import tqdm
import math
from copy import deepcopy
from scipy.sparse import dok_matrix, csr_matrix, eye, issparse
from scipy.linalg import toeplitz
from scipy.special import binom
import scipy.sparse.linalg as sla
import matplotlib.pyplot as plt
<<<<<<< HEAD
from pathpy import logger, config
from pathpy.models.network import Network
# from sklearn import preprocessing
=======
from pathpy import logger, config, Network
from sklearn import preprocessing
>>>>>>> f528135e

# create logger
LOG = logger(__name__)

###############################################################################


class MultiOrderMatrix:
    def __init__(self, matrix, node_id_dict):
        assert matrix.shape[0] == matrix.shape[1]  # square matrix
        # entry for each matrix row/col exists
        assert len(node_id_dict) == matrix.shape[0]
        assert min(node_id_dict.values()) == 0
        assert max(node_id_dict.values()) == len(node_id_dict) - 1
        assert len(set(node_id_dict.values())) == len(node_id_dict)
        assert sum([type(x) == int for x in node_id_dict.values()]
                   ) == len(node_id_dict)

        self.matrix = csr_matrix(matrix)
        self.node_id_dict = {(k,) if not type(
            k) == tuple else k: v for k, v in node_id_dict.items()}
        self.id_node_dict = {v: k for k, v in self.node_id_dict.items()}
        self.nodes = list(set((fon,) for hon in self.node_id_dict.keys()
                          for fon in hon if not fon == '+'))
        self.nodes += list(set(hon[-2:]
                           for hon in self.node_id_dict.keys() if hon[-1] == '+'))
        self.nodes = sorted(self.nodes, key=lambda x: (
            x[-1] == '+', len(x), x[-1]))

    def __str__(self):
        decimals = 2

        idx = [self.id_node_dict[i] for i in range(self.matrix.shape[0])]

        if issparse(self.matrix):
            matrix = self.matrix.todense()
        else:
            matrix = self.matrix

        out = '\t'
        for node in idx:
            out += ','.join(node) + '\t'
        row = 0
        for node in idx:
            out += '\n' + ','.join(node) + '\t'
            for col in range(matrix.shape[1]):
                if matrix[row, col] == 0:
                    out += '.' + '\t'
                else:
                    out += '{:.{}f}'.format(matrix[row, col], decimals) + '\t'
            row += 1
        return out

    def __repr__(self):
        return self.__str__()

    def __add__(self, other):
        assert self.node_id_dict == other.node_id_dict
        return MultiOrderMatrix(self.matrix + other.matrix, self.node_id_dict)

    def __sub__(self, other):
        assert self.node_id_dict == other.node_id_dict
        return MultiOrderMatrix(self.matrix - other.matrix, self.node_id_dict)

    def to_dataframe(self, decimals=None):
        idx = [self.id_node_dict[i] for i in range(self.matrix.shape[0])]
        if decimals:
            if issparse(self.matrix):
                matrix = np.round(self.matrix.todense(), decimals)
            else:
                matrix = np.round(self.matrix, decimals)
        else:
            if issparse(self.matrix):
                matrix = self.matrix.todense()
            else:
                matrix = self.matrix
        return pd.DataFrame(matrix, index=idx, columns=idx)

    def _repr_html_(self):
        return self.to_dataframe(decimals=2).to_html()

    def display(self, decimals=2):
        display(self.to_dataframe(decimals=decimals))

    def remove_zero_order(self):
        assert ('*',) in self.node_id_dict.keys()

        idx = list(self.node_id_dict.values())
        idx.remove(self.node_id_dict[('*',)])
        for node in self.node_id_dict.keys():
            if node[-1] == '+':
                idx.remove(self.node_id_dict[node])
        matrix = self.matrix[idx][:, idx]

        node_id_dict = {self.id_node_dict[idx]: v for v, idx in enumerate(sorted(idx))}

        return MultiOrderMatrix(matrix, node_id_dict)

    def integrate_zero_order(self):
        assert ('*',) in self.node_id_dict.keys()
        start_nodes = [('*',)]
        end_nodes = [x for x in self.node_id_dict.keys() if x[-1] == '+']
        idx = list(v for k, v in self.node_id_dict.items()
                   if not k in start_nodes + end_nodes)

        start_dist = self.matrix[self.node_id_dict[('*',)], idx]

        end_prob = self.matrix[idx, :][:, [
            self.node_id_dict[x] for x in end_nodes]]

        matrix = self.matrix[idx][:, idx].todense(
        ) + end_prob.sum(axis=1) @ start_dist

        node_id_dict = {self.id_node_dict[idx]
            : v for v, idx in enumerate(sorted(idx))}

        return MultiOrderMatrix(matrix, node_id_dict)

    def start_distribution(self):
        assert ('*',) in self.node_id_dict.keys()
        start_nodes = [('*',)]
        end_nodes = [x for x in self.node_id_dict.keys() if x[-1] == '+']

        start_dist = self.to_dataframe().loc[
            start_nodes,
            [x for x in self.node_id_dict.keys() if x not in start_nodes + end_nodes]]
        return start_dist

    def end_probability(self):
        assert ('*',) in self.node_id_dict.keys()
        start_nodes = [('*',)]
        end_nodes = [x for x in self.node_id_dict.keys() if x[-1] == '+']

        end_prob = self.to_dataframe().loc[
            [x for x in self.node_id_dict.keys() if x not in start_nodes + end_nodes],
            end_nodes]
        return end_prob

    def to_first_order(self):
        fon_id_dict = {n: i for i, n in enumerate(self.nodes)}

        hon = np.matrix([fon_id_dict[(self.id_node_dict[i][-1],)
                                     if self.id_node_dict[i][-1] != '+' else self.id_node_dict[i][-2:]]
                         for i in range(max(self.id_node_dict) + 1)])
        fon = np.matrix([fon_id_dict[n] for n in self.nodes])
        N = csr_matrix(np.equal(hon.T, fon))

        matrix = N.T / N.T.sum(axis=1)[:, None] @ self.matrix @ N

        return MultiOrderMatrix(matrix, fon_id_dict)

###############################################################################


def unwrap_self_count_transitions(arg, **kwarg):
    return MOGen._count_transitions(arg, **kwarg)


def unwrap_self_get_log_likelihood_path(arg, **kwarg):
    return MOGen._get_log_likelihood_path(arg, **kwarg)


def unwrap_self_generate_paths_chunk(arg, **kwarg):
    return MOGen._generate_path_chunk(arg, **kwarg)


class MOGen:
    """A generative mulit-order model for variable-length paths in networks."""

    def __init__(self, paths, max_order=1, model_selection=True):
        """Initialise MOGen."""
        self.paths = {tuple(x.uid for x in p.nodes)
                            : paths[p]['frequency'] for p in paths}
        self.network = Network()
        for e in paths.edges:
            self.network.add_edge(e)
        self.max_order = max_order
        self.model_selection = model_selection

        # initialise variables
        self.optimal_maximum_order = None
        self.A = None
        self.T = None
        self.log_L = None
        self.dof = None
        self.AIC = None
        self.models = collections.defaultdict(lambda: {})
        self.log_L_offset = None

    def update_max_order(self, max_order):
        """Updates the maximum order considered by MOGen's model selection.
           Note that a new estimate is required for this to take effect."""
        self.max_order = max_order

    def update_model_selection(self, model_selection):
        """Updates the model_selection parameter. If True models up to max_order will be considered.
           Otherwise only the model with max_order is computed.
           Note that a new estimate is required for this to take effect."""
        self.model_selection = model_selection

    def _get_log_likelihood_offset(self, paths):
        """Computes the log likelihood offset."""
        def log_factorial(n, thresh=1000):
            """Computes the log factorial of a given number."""
            # For n < thresh we compute the log factorial directly.
            if n < thresh:
                return math.log(math.factorial(n))
            # For larger n we use Stirling's approximation
            else:
                return n * math.log(n) - n + 1  # Stirling's approximation

        return log_factorial(sum(self.paths.values())) - sum(map(log_factorial, self.paths.values()))

    def _chunks(self, iterable, n):
        if n > len(iterable):
            n = len(iterable)

        chunksize = len(iterable) / n
        for i in range(n):
            iterator = itertools.islice(iterable, int(
                i*chunksize), int((i+1)*chunksize))
            if type(iterable) is list:
                yield list(iterator)
            elif type(iterable) is dict:
                yield {x: iterable[x] for x in iterator}
            else:
                assert True == False

    def _count_transitions(args):
        counter = collections.Counter()

        for path, frequency in args['paths'].items():
            mask = toeplitz(min(len(path), args['order'])*[1] +
                            (len(path)-args['order'])*[0],
                            1*[1] + (len(path)-1)*[0])
            multi_order_path = tuple(
                map(lambda x: tuple(x[x != None]), np.where(mask, path, None)))
            multi_order_path = (('*',),) + multi_order_path + \
                (multi_order_path[-1] + ('+',),)

            for s, t in zip(multi_order_path, multi_order_path[1:]):
                counter[(s, t)] += frequency

        return counter

    def _get_multi_order_transitions(self, order, no_of_processes=multiprocessing.cpu_count(), verbose=True):
        n = min(int(np.ceil(len(self.paths) /
                config['MOGen']['paths_per_chunk'])), no_of_processes)

        args = [{'paths': path_chunk, 'order': order}
                for path_chunk in self._chunks(self.paths, n)]

        counter = collections.Counter()
        with multiprocessing.Pool(no_of_processes) as p:
            with tqdm(total=len(args),
                      desc='order:{1:>3}; T     ({0} prcs)'.format(
                          no_of_processes, order),
                      disable=not verbose) as pbar:
                for c in p.imap_unordered(unwrap_self_count_transitions, args, chunksize=1):
                    counter += c
                    pbar.update(1)

        return counter

    def _get_multi_order_adjacency_matrix(self, order, no_of_processes=multiprocessing.cpu_count(), verbose=True):
        multi_order_transitions = self._get_multi_order_transitions(order,
                                                                    no_of_processes=no_of_processes,
                                                                    verbose=verbose)

        nodes = list(set(n for transition in multi_order_transitions.keys()
                     for n in transition))
        nodes.sort(key=lambda x: (x[-1] == '#', len(x), x[-1]))
        node_id_dict = dict(zip(nodes, range(len(nodes))))

        row = []
        col = []
        data = []
        for s, t in multi_order_transitions:
            row.append(node_id_dict[s])
            col.append(node_id_dict[t])
            data.append(multi_order_transitions[(s, t)])
        A = dok_matrix((len(node_id_dict), len(node_id_dict)))
        A[row, col] = data

        return MultiOrderMatrix(A, node_id_dict)

    def _get_multi_order_transition_matrix(self, order, no_of_processes=multiprocessing.cpu_count(),
                                           A=None, verbose=True):
        if not A:
            A = self._get_multi_order_adjacency_matrix(order,
                                                       no_of_processes=multiprocessing.cpu_count(),
                                                       verbose=verbose)
<<<<<<< HEAD

=======
        
        
>>>>>>> f528135e
        T = deepcopy(A)
        T.matrix.dtype = float
        for i, val in enumerate(np.nditer(T.matrix.sum(axis=1))):
            if val > 0:
<<<<<<< HEAD
                T.matrix[i] = np.divide(T.matrix[i], val)
            elif val < 0:
                raise Exception('Entries of A should be positive')

=======
                T.matrix[i] = np.divide(T.matrix[i],val)
            elif val < 0:
                raise Exception('Entries of A should be positive')
        
>>>>>>> f528135e
        return T

    def _get_log_likelihood_path(args):
        log_L = 0
        for path, frequency in args['paths'].items():
            mask = toeplitz(min(len(path), args['order'])*[1] +
                            (len(path)-args['order'])*[0],
                            1*[1] + (len(path)-1)*[0])
            multi_order_path = tuple(
                map(lambda x: tuple(x[x != None]), np.where(mask, path, None)))
            multi_order_path = (('*',),) + multi_order_path + \
                (multi_order_path[-1] + ('+',),)

            for s, t in zip(multi_order_path, multi_order_path[1:]):
                if s in args['node_id_dict'] and t in args['node_id_dict']:
                    log_L += np.log(args['T'][args['node_id_dict']
                                    [s], args['node_id_dict'][t]]) * frequency
                else:  # the transition is not in the model and therefore has probability 0
                    log_L += -np.inf
        return log_L
    
    def _compute_log_likelihood(self, order, T, no_of_processes=multiprocessing.cpu_count(), verbose=True):      
        n = min(int(np.ceil(len(self.paths)/config['MOGen']['paths_per_chunk'])), no_of_processes)
        
        args = [{'paths': path_chunk,
                 'order': order,
                 'T': T.matrix,
                 'node_id_dict': T.node_id_dict} for path_chunk in self._chunks(self.paths, n)]
        
        log_L = 0
        with multiprocessing.Pool(no_of_processes) as p:
            with tqdm(total=len(args),
                      desc='order:{1:>3}; log_L ({0} prcs)'.format(no_of_processes, order),
                      disable=not verbose) as pbar:
                for log_likelihood_path in p.imap_unordered(unwrap_self_get_log_likelihood_path, args, chunksize=1):
                    log_L += log_likelihood_path
                    pbar.update(1)
                
        return log_L
    
    def _compute_degrees_of_freedom(self, order):
        # generate binary adjacency matrix
        A = self.network.adjacency_matrix(weight=None)
                
        # compute k
        P = deepcopy(A)
        dof = A.shape[0] - 1 + P.sum()
        for i in range(1, order):
            P *= A
            dof += P.sum()
        return int(dof)
    
    def _compute_AIC(self, order, T, no_of_processes=multiprocessing.cpu_count(), verbose=True):
        
        log_L = self._compute_log_likelihood(order, T, no_of_processes=no_of_processes, verbose=verbose) + \
                self.log_L_offset
        dof = self._compute_degrees_of_freedom(order)
        
        AIC = 2*dof - 2*log_L

        return AIC, log_L, dof
    
    def _compute_order(self, order, no_of_processes=multiprocessing.cpu_count(), verbose=True):
        A = self._get_multi_order_adjacency_matrix(order, no_of_processes=no_of_processes, verbose=verbose)
        T = self._get_multi_order_transition_matrix(order, no_of_processes=no_of_processes, A=A, verbose=verbose)
        AIC, log_L, dof  = self._compute_AIC(order, T, no_of_processes=no_of_processes, verbose=verbose)

        self.models[order]['A'] = A
        self.models[order]['T'] = T
        self.models[order]['log_L'] = log_L
        self.models[order]['dof'] = dof
        self.models[order]['AIC'] = AIC
    
    def summary(self, print_summary=True):
        """Returns a summary of the multi-order model."""

        # TODO: Find better solution for printing
        # TODO: Move to util
        line_length = 54
        row = {}
        row['==='] = '='*line_length
        row['s|ss|sss'] = '{:^3s} | {:^9s} {:^9s} | {:^9s} {:^6s} {:>9s}'
        row['d|dd|fdf'] = '{:^3d} | {:^9d} {:^9d} | {:^9.2f} {:^6d} {:>9.2f}'
        row['d|dd|fdf (highlight)'] = '\033[1m{:^3d}\033[0m | \033[1m{:^9d} {:^9d}\033[0m |' + \
                                      ' \033[1m{:^9.2f} {:^6d} {:>9.2f}\033[0m'
        
        # initialize summary text
        summary: list = [
            row['==='],
            'MOGen model',
            '- Model Selection '.ljust(line_length, '-')
        ]

        # add general information
        summary.append(row['s|ss|sss'].format(
            'K', 'nodes', 'edges', 'log L', 'dof', 'AIC'))

        # add row for each order
        data = [[], [], [], [], []]

        if self.model_selection:
            orders = list(range(1, self.max_order+1))
        else:
            orders = [self.max_order]
        
        for order in orders:           
            try:
                data[0].append(len(self.models[order]['A'].node_id_dict))
                data[1].append(int(np.sum(np.sum(self.models[order]['A'].matrix))))
                data[2].append(self.models[order]['log_L'])
                data[3].append(self.models[order]['dof'])
                data[4].append(self.models[order]['AIC'])
            except KeyError:
                if print_summary:
                    print('Model has not been fit')
                    return None
                else:
                    return 'Model has not been fit'
            if order == self.optimal_maximum_order:
                summary.append(row['d|dd|fdf (highlight)'].format(
                    order, *[v[-1] for v in data]))
            else:
                summary.append(row['d|dd|fdf'].format(
                    order, *[v[-1] for v in data]))
                
        # add double line
        summary.append('='*line_length,)

        if print_summary:
            for line in summary:
                print(line.rstrip())
            return None
        else:
            return '\n'.join(summary)
    
    def __str__(self):
        return self.summary(print_summary=False)

    def __repr__(self):
        return self.summary(print_summary=False)
    
    def fit(self, no_of_processes=multiprocessing.cpu_count(), verbose=True):
        """Estimate the optimal MOGen from all models up to max_order."""
        
        LOG.debug('start estimate optimal order')
        a = datetime.datetime.now()

        # log likelihood offset
        if self.log_L_offset == None:
            self.log_L_offset = self._get_log_likelihood_offset(self)
        
        # orders that still have to be computed
        cur_orders = set(self.models.keys())
        if self.model_selection:
            req_orders = set(range(1, self.max_order+1))
        else:
            req_orders = {self.max_order}
            
        # compute orders not yet computed
        for order in req_orders.difference(cur_orders):
            self._compute_order(order, no_of_processes=no_of_processes, verbose=verbose)
            
        AICs = collections.defaultdict(lambda: list())
        for order in req_orders:
            AICs[self.models[order]['AIC']].append(order)
            
        self.optimal_maximum_order = min(AICs[min(AICs.keys())])
        if verbose:
            print('Selected optimal maximum order K={} from candidates.'
                  .format(self.optimal_maximum_order))
            self.summary()
        
        self.A = self.models[self.optimal_maximum_order]['A']
        self.T = self.models[self.optimal_maximum_order]['T']
        self.log_L = self.models[self.optimal_maximum_order]['log_L']
        self.dof = self.models[self.optimal_maximum_order]['dof']
        self.AIC = self.models[self.optimal_maximum_order]['AIC']

        b = datetime.datetime.now()
        LOG.debug('end estimate optiomal order:' +
                  ' {} seconds'.format((b-a).total_seconds()))
        
        return self

    def plot(self):
        if self.model_selection:
            orders = list(range(1, self.max_order+1))
        else:
            orders = [self.max_order]
        
        assert all(order in self.models for order in orders)
        
        AIC = collections.OrderedDict((order, self.models[order]['AIC']) for order in orders)
        log_L = collections.OrderedDict((order, self.models[order]['log_L']) for order in orders)
        dof = collections.OrderedDict((order, self.models[order]['dof']) for order in orders)

        style = {'color': '#218380', 'marker': 'o', 'linestyle': 'dashed', 'linewidth': 2, 'markersize': 9}
        highlight = {'color': '#218380', 'marker': 'o','markersize': 20, 'alpha': .3}

        fig = plt.figure(figsize=[21,6])
        plt.subplot(1,3,1)
        plt.plot(self.optimal_maximum_order, self.AIC, **highlight)
        plt.plot(AIC.keys(), AIC.values(), **style)
        plt.xlabel('max order')
        plt.ylabel('AIC')
        plt.yscale('log')
        plt.subplot(1,3,2)
        plt.plot(self.optimal_maximum_order, -self.log_L, **highlight)
        plt.plot(log_L.keys(), [-x for x in log_L.values()], **style)
        plt.xlabel('max order')
        plt.ylabel('-log(L)')
        plt.yscale('log')
        plt.subplot(1,3,3)
        plt.plot(self.optimal_maximum_order, self.dof, **highlight)
        plt.plot(dof.keys(), dof.values(), **style)
        plt.xlabel('max order')
        plt.ylabel('dof')
        plt.yscale('log')
        plt.show()

    def _generate_path_chunk(args):
        generated_paths_hon_chunk = collections.Counter()

        for i in range(args['no_of_paths']):
            generated_path = (args['start_node'],)
            while generated_path[-1][-1] != '+':
                c = np.random.choice(list(args['id_node_dict'].keys()),
                                     p=np.ravel(args['mat'][args['node_id_dict'][generated_path[-1]]].todense()))
                generated_path += ((args['id_node_dict'][c]),)
            
            generated_paths_hon_chunk[generated_path] += 1
        
        return generated_paths_hon_chunk
        
        
    def predict(self, no_of_paths, max_order=None, seed=None, start_node=('*',),
                       no_of_processes=multiprocessing.cpu_count(), paths_per_process=1000):
        
        np.random.seed(None)
        
        if max_order:
            assert max_order in self.models
            mat = self.models[max_order]['T'].matrix
            node_id_dict = self.models[max_order]['T'].node_id_dict
        else:
            mat = self.T.matrix
            node_id_dict = self.T.node_id_dict
        id_node_dict = {v: k for k, v in node_id_dict.items()}
        nodes = [id_node_dict[k] for k in sorted(id_node_dict)]
        
        assert start_node in node_id_dict.keys()

        splits = []
        for i in range(max(1, int(np.floor(no_of_paths / paths_per_process))),0,-1):
            splits.append(round((no_of_paths-sum(splits))/i))
        
        args = [{'no_of_paths': split,
                 'start_node': start_node,
                 'id_node_dict': id_node_dict,
                 'node_id_dict': node_id_dict,
                 'mat': mat} for split in splits]
                
        generated_paths_hon = collections.Counter()
        with multiprocessing.Pool(no_of_processes) as p:
            with tqdm(total=len(args)) as pbar:
                for generated_paths_hon_chunk in p.imap_unordered(unwrap_self_generate_paths_chunk, args, chunksize=1):
                    generated_paths_hon += generated_paths_hon_chunk
                    pbar.update(1)

        generated_paths = {}
        
        for k, v in generated_paths_hon.items():
            if start_node == ('*',):
                generated_paths[tuple(x[-1] for x in k[1:-1])] = v
            else:
                generated_paths[k[0] + tuple(x[-1] for x in k[1:-1])] = v
        
        return generated_paths
    
    
    def pagerank(self, max_order=None):
        if max_order:
            T = self.models[max_order]['T'].integrate_zero_order()
        else:
            T = self.T.integrate_zero_order()

        _, v = sla.eigs(T.matrix.T, k=1, which="LM")
        v = list(map(np.abs, np.real(v)))
        v = v / sum(v)
        c = collections.defaultdict(lambda: 0)
        for node in T.node_id_dict.keys():
            pr = v[T.node_id_dict[node]]
            if pr.imag == 0:
                c[node[-1]] += pr.real
            else:
                assert True==False
        pagerank = pd.DataFrame([v for k, v in c.items()],
                                   index=c.keys(),
                                   columns=['score']).sort_values('score', ascending=False)
        return pagerank
    
    
    def mean_first_passage_time(self, max_order=None, recurrence=False):
        if max_order:
            T = self.models[max_order]['T'].integrate_zero_order()
        else:
            T = self.T.integrate_zero_order()
            
        M = MultiOrderMatrix(np.zeros(shape=(len(T.node_id_dict), len(T.node_id_dict))), T.node_id_dict)
        M.matrix = M.matrix.tolil()
        
        for target in T.node_id_dict.keys():
            T_target = T.matrix.tolil()

            for node in T.node_id_dict:    
                if node == target:
                    T_target[T.node_id_dict[node],:] = 0

            res = np.linalg.inv(np.eye(T_target.shape[0]) - T_target) - np.eye(T_target.shape[0])

            res = MultiOrderMatrix(res, T.node_id_dict)
            
            M.matrix[:,[res.node_id_dict[target]]] = res.matrix @ np.ones(shape=(res.matrix.shape[0],1))

        M = M.to_first_order()
            
        if recurrence:
            pr = self.pagerank(max_order=max_order)
            M.matrix += np.diag([1 / pr.loc[node[-1],'score'] for node in T.nodes])

        return M
    
    
    def fundamental_matrix(self, max_order=None):
        if max_order:
            T = self.models[max_order]['T'].remove_zero_order()
        else:
            T = self.T.remove_zero_order()
        
        N = np.linalg.inv(np.identity(T.matrix.shape[0]) - T.matrix)
        return MultiOrderMatrix(N, T.node_id_dict)
    
    
    def transient_matrix(self, max_order=None):
        N = self.fundamental_matrix(max_order=max_order)
        
        H = (N.matrix - np.identity(N.matrix.shape[0])) @ np.linalg.inv(np.diag(np.diag(N.matrix.todense())))
        
        return MultiOrderMatrix(H, N.node_id_dict)

    
# =============================================================================
# eof
#
# Local Variables:
# mode: python
# mode: linum
# mode: auto-fill
# fill-column: 79
# End:<|MERGE_RESOLUTION|>--- conflicted
+++ resolved
@@ -22,14 +22,10 @@
 from scipy.special import binom
 import scipy.sparse.linalg as sla
 import matplotlib.pyplot as plt
-<<<<<<< HEAD
 from pathpy import logger, config
 from pathpy.models.network import Network
 # from sklearn import preprocessing
-=======
-from pathpy import logger, config, Network
-from sklearn import preprocessing
->>>>>>> f528135e
+
 
 # create logger
 LOG = logger(__name__)
@@ -322,27 +318,17 @@
             A = self._get_multi_order_adjacency_matrix(order,
                                                        no_of_processes=multiprocessing.cpu_count(),
                                                        verbose=verbose)
-<<<<<<< HEAD
-
-=======
-        
-        
->>>>>>> f528135e
+
         T = deepcopy(A)
         T.matrix.dtype = float
         for i, val in enumerate(np.nditer(T.matrix.sum(axis=1))):
             if val > 0:
-<<<<<<< HEAD
+
                 T.matrix[i] = np.divide(T.matrix[i], val)
             elif val < 0:
                 raise Exception('Entries of A should be positive')
 
-=======
-                T.matrix[i] = np.divide(T.matrix[i],val)
-            elif val < 0:
-                raise Exception('Entries of A should be positive')
-        
->>>>>>> f528135e
+
         return T
 
     def _get_log_likelihood_path(args):
