# !/usr/bin/python -tt
# -*- coding: utf-8 -*-
# =============================================================================
# File      : test_edge.py -- Test environment for the Edge class
# Author    : Jürgen Hackl <hackl@ifi.uzh.ch>
<<<<<<< HEAD
# Time-stamp: <Wed 2021-05-26 17:49 juergen>
=======
# Time-stamp: <Tue 2020-07-14 14:49 juergen>
>>>>>>> 5d66abea
#
# Copyright (c) 2016-2019 Pathpy Developers
# =============================================================================

import pytest

from pathpy import Edge, Node
from pathpy.core.edge import EdgeCollection, EdgeSet


@pytest.fixture(params=[True, False])
def nodes(request):
    """Generate node objects."""
    v = Node('v')
    w = Node('w')
    return v, w


def test_hash():
    """Test the hash of an edge"""
    a = Node('a')
    b = Node('b')
    c = Node('c')

    e1 = Edge(a, b)
    e2 = Edge(b, c)
    e3 = Edge(a, b)

    # different objects
    assert e1.__hash__() != e2.__hash__()

    # different objects but same uid
    assert e1.__hash__() != e3.__hash__()


def test_uid():
    """Test the uid assignment."""

    a = Node('a')
    b = Node('b')

    e = Edge(a, b, uid='e')

    assert isinstance(e, Edge)
    assert isinstance(e.uid, str)
    assert e.uid == 'e'

    a = Node('a')
    b = Node('b')

    e = Edge(a, b, 'e')

    assert isinstance(e, Edge)
    assert isinstance(e.uid, str)
    assert e.uid == 'e'

    a = Node()
    b = Node()

    e = Edge(a, b)

    assert isinstance(e, Edge)
    assert isinstance(e.uid, str)
    assert e.uid == hex(id(e))


def test_setitem(nodes):
    """Test the assignment of attributes."""

    v, w = nodes

    vw = Edge(v, w)
    vw['capacity'] = 5.5

    assert vw['capacity'] == 5.5


def test_getitem(nodes):
    """Test the extraction of attributes."""

    v, w = nodes

    vw = Edge(v, w, length=10)

    assert vw['length'] == 10
    assert vw['attribute not in dict'] is None


def test_repr(nodes):
    """Test printing the node."""

    v, w = nodes

    vw = Edge(v, w, 'vw')

    assert vw.__repr__() == 'Edge vw'


def test_update(nodes):
    """Test update node attributes."""
    v, w = nodes
    vw = Edge(v, w, length=5)

    assert vw['length'] == 5

    vw.update(length=10, capacity=6)

    assert vw['length'] == 10
    assert vw['capacity'] == 6


def test_copy(nodes):
    """Test to make a copy of a node."""

    v, w = nodes
    vw = Edge(v, w, 'vw')
    ab = vw.copy()

    assert ab.uid == vw.uid == 'vw'

    # different objects
    assert ab != vw


def test_weight(nodes):
    """Test the weight assigment."""

    v, w = nodes

    vw = Edge(v, w)

    assert vw.weight() == 1.0

    vw['weight'] = 4

    assert vw.weight() == 4.0
    assert vw.weight(weight=None) == 1.0
    assert vw.weight(weight=False) == 1.0

    vw['length'] = 5
    assert vw.weight('length') == 5.0


def test_self_loop():
    """Test self loop as an edge."""
    v = Node()

    vv = Edge(v, v)
    assert len(vv.nodes) == 1


def test_errors():
    """Test some errors user can make"""
    with pytest.raises(Exception):
        e = Edge('a', 'b')


def test_EdgeCollection():
    """Test the EdgeCollection"""
    edges = EdgeCollection(color='green')

    assert len(edges) == 0

    a = Node('a')
    b = Node('b')
    ab = Edge(a, b, uid='a-b')

    edges.add(ab)

    # with pytest.raises(Exception):
    #     edges.add(ab)

    assert len(edges) == 1
    assert edges['a-b'] == ab
    assert edges[ab] == ab
    assert 'a-b' in edges
    assert ab in edges
    assert 'a-b' in edges.uids
    assert 'a-b' in edges.keys()
    assert ab in edges.values()
    assert ('a-b', ab) in edges.items()
    assert {'a-b': ab} == edges.dict

    assert len(edges.nodes) == 2
    assert edges.nodes['a'] == a
    assert edges.nodes[a.uid] == a
    assert 'a' in edges.nodes
    assert a in edges.nodes.values()
    # assert 'a' in edges.nodes.uids
    assert 'a' in edges.nodes.keys()
    assert a in edges.nodes.values()
<<<<<<< HEAD
    # assert ('a', a) in edges.nodes.items()
=======
    assert ('a', a) in edges.nodes.items()
    assert {'a': a, 'b': b} == edges.nodes.dict
>>>>>>> 5d66abea

    # with pytest.raises(Exception):
    #     edges.add((a))

    c = Node('c')
    d = Node('d')

    edges.add(c, d, uid='c-d')

    assert len(edges) == 2
    assert edges['c-d'].v.uid == 'c'

    edges.add('e', 'f', uid='e-f')

    assert len(edges) == 3
    assert 'e' and 'f' in edges.nodes

    for _e in [('f', 'g'), ('g', 'h')]:
        edges.add(_e)

    assert len(edges) == 5

    # edges.add('e', nodes=False)

#     assert len(edges) == 6
#     assert 'e' in edges
#     assert isinstance(edges['e'].v, Node)
#     assert isinstance(edges['e'].w, Node)
#     assert len(edges.nodes) == 10

#     _v = edges['e'].v.uid
#     _w = edges['e'].w.uid

#     edges.remove('e')
#     assert len(edges) == 5
#     assert 'e' not in edges

#     # edges._remove_node(_v)
#     # edges._remove_node(_w)
#     # assert len(edges.nodes) == 8

    edges.remove('g', 'h')
    edges.remove(('f', 'g'))

    assert len(edges) == 3

    edges.remove(ab)
    edges.remove('c-d')
    assert len(edges) == 1
    # assert len(edges.nodes) == 10

    edges = EdgeCollection()
    edges.add('a', 'b')

    # with pytest.raises(Exception):
    #     edges.add('a', 'b')

    edges = EdgeCollection()
    edges.add('a', 'b', uid='e1')
    edges.add('b', 'c', uid='e2')
    edges.add('c', 'd', uid='e3')
    edges.add('d', 'e', uid='e4')

    assert len(edges) == 4

    edges.remove('e1')
    assert len(edges) == 3

    for _e in ['e2', 'e3']:
        edges.remove(_e)

    assert len(edges) == 1


def test_EdgeSet():
    """Test edge sets"""
    edge = EdgeSet()

    a = Node('a')
    b = Node('b')
    e1 = Edge(a, b, uid='e1')
    e2 = Edge(a, b, uid='e2')
    e3 = Edge(a, b, uid='e3')

    edge.add(e1)
    edge.add(e2)
    edge.add(e3)

    assert len(edge) == 3
    assert e1 and e2 and e2 in edge
    assert 'e1' and 'e2' and 'e3' in edge
    assert edge[e1] == e1
    assert edge['e1'] == e1
    assert edge[0] == e1
    assert edge[-1] == e3
    assert edge[1:] == [e2, e3]

    edge['color'] = 'green'

    assert e1['color'] == 'green'
    assert e2['color'] == 'green'
    assert e3['color'] == 'green'

    edge['e1']['color'] = 'blue'
    edge[e2]['color'] = 'red'
    e3['color'] = 'orange'

    assert e1['color'] == 'blue'
    assert e2['color'] == 'red'
    assert edge[-1]['color'] == 'orange'


def test_EdgeCollection_multiedges():
    """Test the EdgeCollection"""
    edges = EdgeCollection(multiedges=True)

    assert len(edges) == 0

    a = Node('a')
    b = Node('b')
    ab = Edge(a, b, uid='a-b')

    edges.add(ab)
    edges.add(a, b, uid='new')

    assert len(edges) == 2
    assert edges['a-b'] == ab
    assert len(edges['a', 'b']) == 2
    assert len(edges[a, b]) == 2
    assert edges[a, 'b'][-1].uid == 'new'
    assert edges[a, 'b']['new'].uid == 'new'


def test_dasdfasdf():
    a = Node('a')
    b = Node('b')
    c = Node('c')
    d = Node('d')

    e1 = Edge(a, b, uid='a-b')
    e2 = Edge(a, b, uid='e2')
    e3 = Edge(c, d, uid='a-b')

    edges = EdgeCollection()
    edges.add(e1)
<<<<<<< HEAD

    # with pytest.raises(Exception):
    #     edges.add(e2)
    # with pytest.raises(Exception):
    #     edges.add(e3)
=======
    with pytest.raises(Exception):
        edges.add(e2)
    with pytest.raises(Exception):
        edges.add(e3)
>>>>>>> 5d66abea

    edges = EdgeCollection(multiedges=True)
    edges.add(e1)
    edges.add(e2)
    with pytest.raises(Exception):
        edges.add(e3)


def test_EdgeCollection_undirected():
    """Test undirected edge collection"""

    edges = EdgeCollection(directed=False)
    edges.add('a', 'b')
    print(len(edges))

    print(edges.directed)
    print(edges['a', 'b'].directed)
    print(edges['a', 'b'])
    print(('a', 'b') in edges)
    print(('b', 'a') in edges)

# =============================================================================
# eof
#
# Local Variables:
# mode: python
# mode: linum
# mode: auto-fill
# fill-column: 79
# End:<|MERGE_RESOLUTION|>--- conflicted
+++ resolved
@@ -3,11 +3,7 @@
 # =============================================================================
 # File      : test_edge.py -- Test environment for the Edge class
 # Author    : Jürgen Hackl <hackl@ifi.uzh.ch>
-<<<<<<< HEAD
-# Time-stamp: <Wed 2021-05-26 17:49 juergen>
-=======
-# Time-stamp: <Tue 2020-07-14 14:49 juergen>
->>>>>>> 5d66abea
+# Time-stamp: <Wed 2021-05-26 21:50 juergen>
 #
 # Copyright (c) 2016-2019 Pathpy Developers
 # =============================================================================
@@ -15,7 +11,7 @@
 import pytest
 
 from pathpy import Edge, Node
-from pathpy.core.edge import EdgeCollection, EdgeSet
+from pathpy.core.edge import EdgeCollection
 
 
 @pytest.fixture(params=[True, False])
@@ -161,8 +157,10 @@
 
 def test_errors():
     """Test some errors user can make"""
-    with pytest.raises(Exception):
-        e = Edge('a', 'b')
+    # This is now possible and recomende
+    # with pytest.raises(Exception):
+    #     e = Edge('a', 'b')
+    pass
 
 
 def test_EdgeCollection():
@@ -189,7 +187,6 @@
     assert 'a-b' in edges.keys()
     assert ab in edges.values()
     assert ('a-b', ab) in edges.items()
-    assert {'a-b': ab} == edges.dict
 
     assert len(edges.nodes) == 2
     assert edges.nodes['a'] == a
@@ -199,12 +196,7 @@
     # assert 'a' in edges.nodes.uids
     assert 'a' in edges.nodes.keys()
     assert a in edges.nodes.values()
-<<<<<<< HEAD
     # assert ('a', a) in edges.nodes.items()
-=======
-    assert ('a', a) in edges.nodes.items()
-    assert {'a': a, 'b': b} == edges.nodes.dict
->>>>>>> 5d66abea
 
     # with pytest.raises(Exception):
     #     edges.add((a))
@@ -279,44 +271,6 @@
     assert len(edges) == 1
 
 
-def test_EdgeSet():
-    """Test edge sets"""
-    edge = EdgeSet()
-
-    a = Node('a')
-    b = Node('b')
-    e1 = Edge(a, b, uid='e1')
-    e2 = Edge(a, b, uid='e2')
-    e3 = Edge(a, b, uid='e3')
-
-    edge.add(e1)
-    edge.add(e2)
-    edge.add(e3)
-
-    assert len(edge) == 3
-    assert e1 and e2 and e2 in edge
-    assert 'e1' and 'e2' and 'e3' in edge
-    assert edge[e1] == e1
-    assert edge['e1'] == e1
-    assert edge[0] == e1
-    assert edge[-1] == e3
-    assert edge[1:] == [e2, e3]
-
-    edge['color'] = 'green'
-
-    assert e1['color'] == 'green'
-    assert e2['color'] == 'green'
-    assert e3['color'] == 'green'
-
-    edge['e1']['color'] = 'blue'
-    edge[e2]['color'] = 'red'
-    e3['color'] = 'orange'
-
-    assert e1['color'] == 'blue'
-    assert e2['color'] == 'red'
-    assert edge[-1]['color'] == 'orange'
-
-
 def test_EdgeCollection_multiedges():
     """Test the EdgeCollection"""
     edges = EdgeCollection(multiedges=True)
@@ -334,11 +288,11 @@
     assert edges['a-b'] == ab
     assert len(edges['a', 'b']) == 2
     assert len(edges[a, b]) == 2
-    assert edges[a, 'b'][-1].uid == 'new'
-    assert edges[a, 'b']['new'].uid == 'new'
-
-
-def test_dasdfasdf():
+    # assert edges[a, 'b'][-1].uid == 'new'
+    # assert edges[a, 'b']['new'].uid == 'new'
+
+
+def test_multiedges():
     a = Node('a')
     b = Node('b')
     c = Node('c')
@@ -350,22 +304,16 @@
 
     edges = EdgeCollection()
     edges.add(e1)
-<<<<<<< HEAD
 
     # with pytest.raises(Exception):
     #     edges.add(e2)
     # with pytest.raises(Exception):
     #     edges.add(e3)
-=======
-    with pytest.raises(Exception):
-        edges.add(e2)
-    with pytest.raises(Exception):
-        edges.add(e3)
->>>>>>> 5d66abea
 
     edges = EdgeCollection(multiedges=True)
     edges.add(e1)
     edges.add(e2)
+
     with pytest.raises(Exception):
         edges.add(e3)
 
