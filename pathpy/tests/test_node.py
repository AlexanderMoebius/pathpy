--- conflicted
+++ resolved
@@ -3,11 +3,7 @@
 # =============================================================================
 # File      : test_node.py -- Test environment for the Node class
 # Author    : Jürgen Hackl <hackl@ifi.uzh.ch>
-<<<<<<< HEAD
-# Time-stamp: <Wed 2021-05-19 11:22 juergen>
-=======
-# Time-stamp: <Sun 2020-10-04 11:18 juergen>
->>>>>>> 5d66abea
+# Time-stamp: <Wed 2021-05-26 21:52 juergen>
 #
 # Copyright (c) 2016-2019 Pathpy Developers
 # =============================================================================
@@ -40,16 +36,9 @@
     assert isinstance(u.uid, str)
     assert u.uid == 'u'
 
-<<<<<<< HEAD
     # with pytest.raises(Exception):
     v = Node(1)
     assert v.uid == 1
-=======
-    v = Node(1)
-
-    assert v.uid == '1'
-
->>>>>>> 5d66abea
     w = Node()
 
     assert isinstance(w, Node)
@@ -128,7 +117,6 @@
     assert 'a' in nodes.keys()
     assert a in nodes.values()
     assert ('a', a) in nodes.items()
-    assert {'a': a} == nodes.dict
 
     nodes.add(('b', 'c'))
 
