--- conflicted
+++ resolved
@@ -10,22 +10,8 @@
 # =============================================================================
 # flake8: noqa
 # pylint: disable=unused-import
-<<<<<<< HEAD
 
 __version__ = "3.0.22"
-=======
-from .__about__ import (
-    __title__,
-    __version__,
-    __author__,
-    __email__,
-    __copyright__,
-    __license__,
-    __maintainer__,
-    __status__
-)
-__version__ = '3.0.0a2'
->>>>>>> fac391a7
 
 # import os
 import sys
