--- conflicted
+++ resolved
@@ -4,26 +4,16 @@
 # =============================================================================
 # File      : api.py -- API for public functions of pathpy
 # Author    : Jürgen Hackl <hackl@ifi.uzh.ch>
-<<<<<<< HEAD
-# Time-stamp: <Wed 2021-05-19 10:24 juergen>
-=======
-# Time-stamp: <Mon 2020-10-05 09:41 juergen>
->>>>>>> 5d66abea
+# Time-stamp: <Wed 2021-05-26 21:38 juergen>
 #
 # Copyright (c) 2016-2020 Pathpy Developers
 # =============================================================================
 # flake8: noqa
 # pylint: disable=unused-import
 
-<<<<<<< HEAD
 from pathpy.core.node import Node, NodeCollection
 from pathpy.core.edge import Edge, EdgeCollection
 from pathpy.core.path import Path, PathCollection
-=======
-from pathpy.core.node import Node, NodeSet, NodeCollection
-from pathpy.core.edge import Edge, HyperEdge, EdgeSet, EdgeCollection
-from pathpy.core.path import Path, PathSet, PathCollection
->>>>>>> 5d66abea
 
 # =============================================================================
 # eof
