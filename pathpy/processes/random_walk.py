"""Random walker in pathpy."""
# !/usr/bin/python -tt
# -*- coding: utf-8 -*-
# =============================================================================
# File      : random_walk.py -- Class to simulate random walks
# Author    : Ingo Scholtes <scholtes@uni-wuppertal.de>
<<<<<<< HEAD
# Time-stamp: <Mon 2021-03-29 17:07 juergen>
=======
# Time-stamp: <Mon 2020-04-20 11:02 ingo>
>>>>>>> f528135e
#
# Copyright (c) 2016-2020 Pathpy Developers
# =============================================================================
from __future__ import annotations
import abc

from scipy.sparse.construct import random
from pathpy.models.higher_order_network import HigherOrderNetwork

from pathpy.core.node import NodeCollection
from typing import Any, Optional, Union, overload

import numpy as np
import scipy as sp  # pylint: disable=import-error
from scipy.sparse import linalg as spl
from scipy import linalg as spla

from pathpy import logger, tqdm
<<<<<<< HEAD
# from pathpy.core.path import Path
from pathpy.models.network import Network
=======
from pathpy.core.path import Path
from pathpy.core.path import PathCollection
from pathpy.core.network import Network
from pathpy.core.network import Node
from pathpy.core.network import Edge
>>>>>>> f528135e
from pathpy.algorithms.matrices import adjacency_matrix

# create custom types
Weight = Union[str, bool, None]

# create logger
LOG = logger(__name__)


class BaseWalk:
    """Abstract base class for all implementations of a walk processes.
    """
    @abc.abstractmethod
    def walk_step(self):
        """Abstract walk step method."""

    @abc.abstractmethod
    def generate_walk(self, steps: int, start_node: Node):
        """Abstract method to generate a single walk."""

    @abc.abstractmethod
    def generate_walks(self, steps_per_walk: int, start_nodes: NodeCollection):
        """Abstract method to generate multiple walks from different start nodes."""

    @abc.abstractmethod
    def walk(self, steps: int, start_node: Node):
        """Abstract generator method to perform random walk."""

    @abc.abstractproperty
    def t(self) -> int:
        """Abstract time property."""

    @abc.abstractproperty
    def state(self):
        """Abstract state property."""


class VoseAliasSampling:    
    """
    Implementation of fast biased sampling from discrete distributions, following https://www.keithschwarz.com/darts-dice-coins/
    """

    def __init__(self, weights):
        """
        Initialize probability and alias tables
        """
        self.n = len(weights)
        self.probs = dict()
        self.scaled_probs = dict()
        self.aliases = dict()

        small = list()
        large = list()

        for i in range(1, self.n+1):
            self.probs[i] = weights[i-1]
            self.scaled_probs[i] = self.n*weights[i-1]
            if self.scaled_probs[i]>1:
                large.append(i)
            elif self.scaled_probs[i]<=1:
                small.append(i)

        while small and large:
            l = small.pop()
            g = large.pop()

            self.probs[l] = self.scaled_probs[l]
            self.aliases[l] = g
            self.scaled_probs[g] = self.scaled_probs[l] + self.scaled_probs[g] -1

            if self.scaled_probs[g] < 1:
                small.append(g)
            else:
                large.append(g)
        while large:
            g = large.pop()
            self.probs[g] = 1
        while small:
            l = small.pop()
            self.probs[l] = 1


    def sample(self):
        """
        Biased sampling of discrete value in O(1)
        """
        i = np.random.randint(1, self.n+1)
        x = np.random.rand()
        if x < self.probs[i]:
            return i-1
        else:
            return self.aliases[i]-1



<<<<<<< HEAD
    def __init__(self, network: Network, weight: Weight = None,
                 start_node: Optional[str] = None, restart_prob=0) -> None:
=======
class RandomWalk(BaseWalk):
    """Random Walk Process in a Network"""

    def __init__(self, network: Network, weight: Weight = None, restart_prob = 0) -> None:
>>>>>>> f528135e
        """Initialises a random walk process in a given start node.

        The initial time t of the random walk will be set to zero and the
        initial state is set to the given start node. If start_node is omitted a
        node will be chosen uniformly at random.

        """
        # initialize variables

        # network in which the random walk is simulated
        self._network: Network = network

        # time of the random walk
        self._t: int = -1

        # currently visited node
        self.current_node = None

        # transition matrix for the random walk
        self._transition_matrix = RandomWalk.transition_matrix(network, weight, restart_prob)

        # initialize Vose Alias Samplers
        self.reverse_index = { v:k for k,v in network.nodes.index.items() }
        self.samplers = { v:VoseAliasSampling(self.transition_probabilities(v)) for v in network.nodes.uids }

        #for v in network.nodes.uids:
        # self.samplers[v] = VoseAliasSampling(self.transition_probabilities(v))

        # uids of the nodes
        self._node_uids: list = list(network.nodes.uids)

        self._visitations = np.ravel(
            np.zeros(shape=(1, network.number_of_nodes())))        

        # eigenvectors and eigenvalues
        if network.number_of_nodes()>2:
            _, eigenvectors = spl.eigs(            
                    self._transition_matrix.transpose(), k=1, which='LM')
            pi = eigenvectors.reshape(eigenvectors.size, )
        else:
            eigenvals, eigenvectors = spla.eig(self._transition_matrix.transpose().toarray())
            x = np.argsort(-eigenvals)
            pi = eigenvectors[x][:,0]

        # stationary probabilities
        self._stationary_probabilities = np.real(pi/np.sum(pi))


    def stationary_probabilities(self, **kwargs: Any) -> np.array:
        """Computes stationary visitation probabilities.

        Computes stationary visitation probabilities of nodes based on the
        leading eigenvector of the transition matrix.

        Parameters
        ----------

        **kwargs: Any

            Arbitrary key-value pairs that will be passed to the
            scipy.sparse.linalg.eigs function.

        """
        _p = self._stationary_probabilities
        if kwargs:
            _, eigenvectors = sp.sparse.linalg.eigs(
                self._transition_matrix.transpose(), k=1, which='LM', **kwargs)
            pi = eigenvectors.reshape(eigenvectors.size, )
            _p = np.real(pi/np.sum(pi))
        return _p

    def visitation_frequencies(self) -> np.array:
        """Returns the visitation frequencies of nodes in the sequence of visited nodes.

        Returns the visitation probabilities of nodes based on the history of
        the random walk. Initially, all visitation probabilities are zero except for the start node.

        """
        return np.nan_to_num(self._visitations/(self._t+1))

    def visitation_probabilities(self, t, start_node) -> np.array:
        """Returns the visitation probabilities of nodes after t steps based on the start node

        Returns the visitation probabilities of nodes based on the history of
        the random walk. Initially, all visitation probabilities are zero except for the start node.

        """
        assert start_node in self._network.nodes.uids

        initial_dist = np.zeros(self._network.number_of_nodes())
        initial_dist[self._network.nodes.index[start_node]] = 1.0
        return np.dot(initial_dist, (self._transition_matrix**t).todense())

    @property
    def total_variation_distance(self) -> float:
        """Computes the total variation distance between stationary 
        visitation probabilities and the current visitation frequencies

        Computes the total variation distance between the current visitation
        probabilities and the stationary probabilities. This quantity converges
        to zero for RandomWalk.t -> np.infty and its magnitude indicates the
        current relaxation of the random walk process.

        """
        return self.TVD(self._stationary_probabilities, self.visitation_frequencies())

    def transition_probabilities(self, node: str) -> np.array:
        """Returns a vector that contains transition probabilities.

        Returns a vector that contains transition probabilities from a given
        node to all other nodes in the network.

        """
        return np.nan_to_num(np.ravel(
            self._transition_matrix[
                self._network.nodes.index[node], :].todense()))

    @staticmethod
    def TVD(a ,b) -> float:        
        return np.abs(a - b).sum()/2.0

    @staticmethod
    def transition_matrix(network: Network,
                          weight: Weight = None, restart_prob: float = 0) -> sp.sparse.csr_matrix:
        """Returns a transition matrix of the random walker.

        Returns a transition matrix that describes a random walk process in the
        given network.

        Parameters
        ----------
        network: Network

            The network for which the transition matrix will be created.

        weight: bool

            Whether to account for edge weights when computing transition
            probabilities.

        """
        A = adjacency_matrix(network, weight=weight)
        D = A.sum(axis=1)
        n = network.number_of_nodes()
        T = sp.sparse.lil_matrix((n, n))
        zero_deg = 0
        for i in range(n):
            if D[i]==0:
                zero_deg += 1
            for j in range(n):
                if D[i]>0:
                    T[i,j] = restart_prob*(1./n) + (1-restart_prob)*A[i,j]/D[i]
                else:
                    if restart_prob>0:
                        T[i,j] = 1./n 
                    else:     
                        T[i,j] = 0.0
        if zero_deg > 0:
            LOG.warning('Network contains {0} nodes with zero out-degree'.format(zero_deg))
        return T.tocsr()

    @property
    def matrix(self) -> sp.sparse.csr_matrix:
        """Returns the transition matrix of the random walk
        """
        return self._transition_matrix

    @property
    def t(self) -> int:
        """Returns the current `time` of the random walker

        i.e. the number of random walk steps since the initial state.  The
        initial time is set to zero and the initial state does not count as a
        step.

        """
        return self._t

    @property
    def state(self) -> str:
        """Returns the current state of the random walk process
        """
        return self._current_node

    def generate_walk(self, steps: int = 1, start_node: Optional[Node] = None):
        """Returns a path representing the sequence of nodes and edges traversed 
        by a single random length with a given number of steps
        """

        # Choose random start node if no node is given
        if start_node is None:
            start_node = self._network.nodes[np.random.choice(self._node_uids)]
        elif start_node.uid not in self._node_uids:
            LOG.error('Invalid start node for random walk.')
            raise AttributeError('Invalid start node for random walk.')
        
        # initialize walk                
        walk = Path(start_node)
        self._t = 0
        self._current_node = start_node

        # construct walk
        for i in range(steps):
            next = self.reverse_index[self.samplers[self._current_node.uid].sample()]
            traversed_edge = self._network.edges[(self._current_node.uid, next)]
            print(traversed_edge)
            walk._path.append(traversed_edge)
            self._t += 1
            self._current_node = self._network.nodes[next]
        return walk


    def generate_walks(self, steps_per_walk: int, start_nodes: Union[int, NodeCollection]):
        """Returns a PathCollection generated by a number of random walkers starting in different (random) nodes.
        """

        walks = PathCollection()

        # generate random start_nodes if no nodes are given
        if type(start_nodes) == int:
            for i in range(start_nodes):
                walks.add(self.generate_walk(steps_per_walk))
        else:
            for v in start_nodes:
                walks.add(self.generate_walk(steps_per_walk, start_node=v))
        
        return walks

    def walk(self, steps: int = 1, start_node: Optional[Node] = None):
        """Generator object which yields a configurable number of nodes visited by a random walker.

        Parameters
        ----------
        steps: int

            The number of random walk steps to simulate

        start_node: str
        
            Where to start the random walk

        Example
        -------
        >>> n = pp.Network('a-b-c-a-c-b')
        >>> rw = pp.processes.RandomWalk(n)
        >>> for v in rw.walk(10):
        >>>     print('Node visited at time {} is {}'.format(rw.t, rw.state))
        Node visited at time 1 is b
        Node visited at time 2 is c
        Node visited at time 3 is a
        Node visited at time 4 is c
        Node visited at time 5 is b
        Node visited at time 6 is c
        Node visited at time 7 is a
        Node visited at time 8 is c
        Node visited at time 9 is a

        >>> s = rw.transition()
        >>> print(s)
        b

        >>> pp.visitation_probabilities()
        array([0.3, 0.3, 0.4])

        """

        if start_node is None:
            start_node = self._network.nodes[np.random.choice(self._node_uids)]

        reverse_index = { k:v for v,k in self._network.nodes.index.items()}

        # initialize walk
        self._t = 0
        self._current_node = start_node
        self._visitations = np.ravel(np.zeros(shape=(1, self._network.number_of_nodes())))
        self._visitations[self._network.nodes.index[start_node.uid]] = 1
                    
        for t in range(steps):
            prob = self.transition_probabilities(self._current_node.uid)
            if prob.sum() == 0:
                self._current_node = None
                # Terminate loop
                return None
            i = np.random.choice(a=self._network.number_of_nodes(), p=prob)
            self._current_node = self._network.nodes[reverse_index[i]]
            self._visitations[i] += 1
            self._t += 1

            # yield the next visited node
            yield self._current_node

    def transition(self) -> str:
        """Transition of the random walk.

        Performs a single transition of the random walk and returns the visited
        node

        """
        return next(self.walk())<|MERGE_RESOLUTION|>--- conflicted
+++ resolved
@@ -4,11 +4,7 @@
 # =============================================================================
 # File      : random_walk.py -- Class to simulate random walks
 # Author    : Ingo Scholtes <scholtes@uni-wuppertal.de>
-<<<<<<< HEAD
-# Time-stamp: <Mon 2021-03-29 17:07 juergen>
-=======
 # Time-stamp: <Mon 2020-04-20 11:02 ingo>
->>>>>>> f528135e
 #
 # Copyright (c) 2016-2020 Pathpy Developers
 # =============================================================================
@@ -27,16 +23,13 @@
 from scipy import linalg as spla
 
 from pathpy import logger, tqdm
-<<<<<<< HEAD
-# from pathpy.core.path import Path
-from pathpy.models.network import Network
-=======
+
 from pathpy.core.path import Path
 from pathpy.core.path import PathCollection
-from pathpy.core.network import Network
-from pathpy.core.network import Node
-from pathpy.core.network import Edge
->>>>>>> f528135e
+from pathpy.models.network import Network
+from pathpy.models.network import Node
+from pathpy.models.network import Edge
+
 from pathpy.algorithms.matrices import adjacency_matrix
 
 # create custom types
@@ -132,15 +125,11 @@
 
 
 
-<<<<<<< HEAD
-    def __init__(self, network: Network, weight: Weight = None,
-                 start_node: Optional[str] = None, restart_prob=0) -> None:
-=======
+
 class RandomWalk(BaseWalk):
     """Random Walk Process in a Network"""
 
     def __init__(self, network: Network, weight: Weight = None, restart_prob = 0) -> None:
->>>>>>> f528135e
         """Initialises a random walk process in a given start node.
 
         The initial time t of the random walk will be set to zero and the
