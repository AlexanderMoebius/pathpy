"""Algorithms to compute paths in temporal networks."""
# !/usr/bin/python -tt
# -*- coding: utf-8 -*-
# =============================================================================
# File      : path_extraction.py -- Algorithms to compute paths in temporal networks and DAGs
# Author    : Ingo Scholtes <scholtes@uni-wuppertal.de>
# Time-stamp: <Wed 2021-05-05 18:14 ingo>
#
# Copyright (c) 2016-2021 Pathpy Developers
# =============================================================================

from __future__ import annotations
from pathpy.models.temporal_network import TemporalNetwork
from typing import Any, List, Union, Optional
from functools import singledispatch
from collections import defaultdict, deque
import itertools as it
import functools as ft
from collections import Counter

from pathpy import logger, tqdm

from pathpy.core.api import NodeCollection, Node
from pathpy.core.api import EdgeCollection
from pathpy.core.api import PathCollection
from pathpy.models.classes import BaseTemporalNetwork
from pathpy.models.models import ABCDirectedAcyclicGraph

# create logger
LOG = logger(__name__)


def _remove_repetitions(path):
    """
    Remove repeated nodes in the path

    Parameters
    ----------
    path

    Returns
    -------

    Examples
    -------
    >>> remove_repetitions((1, 2, 2, 3, 4, 1))
    (1, 2, 3, 4, 1)
    >>> remove_repetitions((1, 2, 2, 2, 3)) == remove_repetitions((1, 2, 2, 3, 3))
    True
    """
    return tuple(p[0] for p in it.groupby(path))


def _expand_set_paths(set_path):
    """returns all possible paths which are consistent with the sequence of sets

    Parameters
    ----------
    set_path: list
        a list of sets or other iterable

    Examples
    -------
    >>> node_path = [{1, 2}, {2, 5}, {1, 2}]
    >>> list(expand_set_paths(node_path))
    [(1, 2, 1), (2, 2, 1), (1, 5, 1), (2, 5, 1), (1, 2, 2), (2, 2, 2), (1, 5, 2), (2, 5, 2)]
    >>> node_path = [{1, 2}, {5}, {2, 5}]
    >>> list(expand_set_paths(node_path))
    [(1, 5, 2), (2, 5, 2), (1, 5, 5), (2, 5, 5)]


    Yields
    ------
    tuple
        a possible path
    """
    # how many possible combinations are there
    node_sizes = [len(n) for n in set_path]
    num_possibilities = ft.reduce(lambda x, y: x * y, node_sizes, 1)

    # create a list of lists such that each iterator is repeated the number of times
    # his predecessors have completed their cycle
    all_periodics = []
    current_length = 1
    for node_set in set_path:
        periodic_num = []
        for num in node_set:
            periodic_num.extend([num] * current_length)
        current_length *= len(node_set)
        all_periodics.append(periodic_num)

    iterator = [it.cycle(periodic) for periodic in all_periodics]
    for i, elements in enumerate(zip(*iterator)):
        if i >= num_possibilities:
            break
        yield elements



def all_paths_from_dag(dag: ABCDirectedAcyclicGraph, node_mapping=None, max_subpath_length=None, separator=',', repetitions=True, unique=False) -> Counter:
    """
    Calculates path statistics in a directed acyclic graph.
    All paths between all roots (nodes with zero indegree)
    and all leafs (nodes with zero outdegree) are generated.

    Parameters
    ----------
    dag: DAG
        the directed acyclic graph instance for which paths are calculated
    node_mapping: dict
        can be a simple mapping (1-to-1) or a 1-to-many (a dict with sets as values)
    max_subpath_length: int
        This can be used to limit the calculation of sub path statistics to a given
        maximum length. This is useful, as the statistics of sub paths of length k
        are only needed to fit a higher-order model with order k. Hence, if we know
        that the model selection is limited to a given maximum order K, we can safely
        set the maximum sub path length to K. By default, sub paths of any length
        will be calculated. Note that, independent of the sub path calculation
        longest path of any length will be considered in the likelihood calculation!
    separator: str
        separator to use to separate nodes in the generated Paths object. Default is ','.
    repetitions: bool
        whether or not to remove repeated nodes in the paths. Such repeated paths can occur
        if a non-injective node_mapping is applied. If set to True, a path a,a,b,b,c,c,d is
        returned as a,b,c,d.
    unique: bool
        whether or not multiple identical mapped paths should be counted separately. For
        DAG representations of temporal networks with delta > 1, where nodes are temporal copies,
        we do not want to count multiple paths from the same root that pass through different
        temporal copies of the same physical node. For instance with delta=2, time-stamped edges
        (a,b;1), (b,c;3) are transformed into a DAG a1->b2, a1->b3, b3->c4. With the mapping to
        physical nodes we would find two different paths a->b->c of length two, which only differ
        in terms of WHEN they arrive in node c


    Returns
    -------
    Paths

    """
    # Check whether we are doing a one-to-many mapping
    if node_mapping is None:
        node_mapping = { v.uid: v.uid for v in dag.nodes }

    if node_mapping:
        first_key = list(node_mapping.keys())[0]
        ONE_TO_MANY = isinstance(node_mapping[first_key], set)
    else:
        ONE_TO_MANY = False

    # Try to topologically sort the graph if not already sorted
    if dag.acyclic is None:
        dag.topological_sorting()
    if not dag.acyclic:
        LOG.error('Cannot extract statistics from a cyclic graph')
        raise ValueError
    else:
        # path object which will hold the detected (projected) paths
        paths = Counter()
        # if max_subpath_length:
        #     p.max_subpath_length = max_subpath_length
        # else:
        #     p.max_subpath_length = sys.maxsize

        LOG.info('Creating paths from directed acyclic graph')

        # construct all paths originating from root nodes for 1 to 1
        if not ONE_TO_MANY:
            for s in dag.roots:
                extracted_paths = dag.routes_from(s.uid, node_mapping)
                if unique:
                    extracted_paths = set(tuple(x) for x in extracted_paths)
                for path in extracted_paths:   # add detected paths to paths object                    
                    if repetitions:
                        paths[path] += 1
                    else:
                        paths[_remove_repetitions(path)] += 1
        else:
            path_counter = defaultdict(lambda: 0)
            for root in dag.roots:
                for set_path in dag.routes_from_node(root.uid, node_mapping):
                    for blown_up_path in _expand_set_paths(set_path):
                        path_counter[blown_up_path] += 1

            for path, count in path_counter.items():
                if repetitions:
                    paths[path] += count
                else:
                    paths[path][_remove_repetitions(path)] += count

        #LOG.info('Expanding Subpaths')
        # p.expand_subpaths()
        #LOG.info('finished.')
        return paths


def all_paths_from_temporal_network(tempnet: TemporalNetwork, delta: int=1, max_subpath_length: int=-1) -> Counter:
    """
    Calculates the frequency of causal paths in a temporal network assuming a 
    maximum temporal distance of delta between consecutive
    time-stamped links on a path. This method first creates a directed and acyclic
    time-unfolded graph based on the given parameter delta. This directed acyclic
    graph is used to calculate all time-respecting paths for a given delta.
    I.e., for time-stamped links (a,b,1), (b,c,5), (b,d,7) and delta = 5 the
    time-respecting path (a,b,c) will be found.

    Parameters
    ----------
    tempnet : pathpy.TemporalNetwork
        TemporalNetwork to extract the time-respecting paths from
    delta : int
        Indicates the maximum temporal distance up to which time-stamped
        links will be considered to contribute to a causal path.
        For (u,v;3) and (v,w;7) a causal path (u,v,w) is generated
        for 0 < delta <= 4, while no causal path is generated for
        delta > 4. Every time-stamped edge is a causal path of
        length one. Default value is 1.
    max_subpath_length : int
        Can be used to limit the calculation of sub path statistics to a given
        maximum length. This is useful as statistics of sub paths of length k
        are only needed to fit higher-order model with order k and larger. If model
        selection is limited to a maximum order K, we can set the maximum sub path length
        to K. Default is None, which means all subpaths are calculated.

    Returns
    -------
    Paths
        An instance of the class Paths, which can be used to generate higher- and multi-order
        models of causal paths in temporal networks.

    Examples
    ---------
    >>> t = pp.TemporalNetwork()
    >>> t.add_edge('a', 'b', 1)
    >>> t.add_edge('b', 'a', 3)
    >>> t.add_edge('b', 'c', 3)
    >>> t.add_edge('d', 'c', 4)
    >>> t.add_edge('c', 'd', 5)
    >>> t.add_edge('c', 'b', 6)

    >>> >>>causal_paths = pp.path_extraction.paths_from_temporal_network_dag(t, delta=2)
    >>> [Severity.INFO]	Constructing time-unfolded DAG ...
    >>> [Severity.INFO]	finished.
    >>> [Severity.INFO]	Generating causal trees for 2 root nodes ...
    >>> [Severity.INFO]	finished.
    >>> print(causal_paths)
    >>> Total path count: 		4.0 
    >>> [Unique / Sub paths / Total]: 	[4.0 / 24.0 / 28.0]
    >>> Nodes:				    4 
    >>> Edges:				    6
    >>> Max. path length:		3
    >>> Avg path length:		2.25 
    >>> Paths of length k = 0		0.0 [ 0.0 / 13.0 / 13.0 ]
    >>> Paths of length k = 1		0.0 [ 0.0 / 9.0 / 9.0 ]
    >>> Paths of length k = 2		3.0 [ 3.0 / 2.0 / 5.0 ]
    >>> Paths of length k = 3		1.0 [ 1.0 / 0.0 / 1.0 ]

    >>> The calculated (longest) causal paths in this example are:
    >>> (a, b, c, d), (d, c, b), (d, c, d), (a, b, a)
    """
    from pathpy.models.directed_acyclic_graph import DirectedAcyclicGraph

    # generate a single time-unfolded DAG
    LOG.info('Constructing time-unfolded DAG ...')
    dag = DirectedAcyclicGraph.from_temporal_network(tempnet, delta)
    node_map = { v.uid: v['original'].uid for v in dag.nodes }
    LOG.info('finished.')

    # path statistics
    causal_paths = Counter()
    
    # For each root in the time-unfolded DAG, we generate a
    # causal tree and use it to count all causal paths
    # that originate at this root
    num_roots = len(dag.roots)
    current_root = 1

    LOG.info('Generating causal trees for {0} root nodes ...'.format(num_roots))
    for root in tqdm(dag.roots):

        # generate the causal tree from this root node
        causal_tree, causal_mapping = generate_causal_tree(dag, root, node_map)

        # output
        if num_roots > 10:
            step = num_roots/10
            if current_root % step == 0:
                LOG.info('Analyzing tree {0}/{1} ...'.format(current_root, num_roots))

        # calculate all unique longest path in the causal tree
        causal_paths += all_paths_from_dag(causal_tree, causal_mapping, repetitions=False, max_subpath_length=max_subpath_length)
        current_root += 1

    LOG.info('finished.')
    
    return causal_paths


def generate_causal_tree(dag, root, node_map):
    """
    For a directed acyclic graph and a non-injective mapping of nodes,
    this method creates a *causal tree* for a given root node.
    This is useful for the extraction of causal paths in time-unfolded DAG
    representations of temporal networks. The nodes "{v}_{d}" in the resulting
    causal tree capture that - starting from the root node at step 0 - there is
    a causal path to node v at distance d from the root. Note that the same node
    can be represented by multiple nodes in the causal tree (at different distances d).
    """
    from pathpy.models.directed_acyclic_graph import DirectedAcyclicGraph
    causal_tree = DirectedAcyclicGraph()

    causal_mapping = {}
    visited = defaultdict(lambda: False)
    queue = deque()

    # launch breadth-first-search at root of tree
    # root nodes are necessarily at depth 0
    queue.append((root.uid, 0))
    edges = []
    while queue:
        # take out left-most element from FIFO queue
        v, depth = queue.popleft()

        # x is the node ID of the node in the causal tree
        # the second component captures the distance from
        # the root of the causal tree. These IDs ensure
        # that the same physical nodes can occur at different
        # distances from the root
        x = '{0}_{1}'.format(node_map[v], depth)
        causal_mapping[x] = node_map[v]

        # process nodes at next level
        for w in dag.successors[v]:
            if (w.uid, depth+1) not in queue:
                queue.append((w.uid, depth+1))
                # only consider nodes that have not already
                # been added to this level
                if not visited[node_map[w.uid], depth+1]:
                    # add edge to causal tree
                    y = '{0}_{1}'.format(node_map[w.uid], depth+1)
                    edges.append((x, y))

                    visited[node_map[w.uid], depth+1] = True
                    causal_mapping[y] = node_map[w.uid]
    
    # Adding all edges at once is more efficient!
    for e in edges:
        causal_tree.add_edges(e)

<<<<<<< HEAD
    return tree


    
def PaCo(
    tn: BaseTemporalNetwork,
    delta: float,
    skip_first: int = 0,
    up_to_k: int = 10 ) -> PathCollection:
    """
    Path counting algorithm PaCo.
    Published at TempWeb 2021 workshop.
    in: 
        tn : BaseTemporalNetwork,
            temporal network in which we count paths.

        delta : float
            maximal time difference that between two links that can form a path.  
        
        skip_first = 0 : int,
            paths computed in the first `skip_first' temporal links are not counted towards the total path count. This feature is for parallel computing.

        up_to_k = 10 : int
            maximal lengt of paths that we count.
    """
    # all the entries that are at max distance delta away from the current entry
    delta_window = []

    path_stack = PathCollection()

    # current_path_stack[i][p] is the number of paths p that go from
    # current_edge of index i.
    current_path_stack = defaultdict(lambda: defaultdict(int))

    # for e, current_edge in enumerate(D):
    for e, ((timestamp, end, uid), edge) in enumerate(tn.tedges.items()):
        current_edge = (edge.v.uid, edge.w.uid, timestamp)
        # since we go in forward direction, delta window is back in time.
        # not every entry from delta window is important for the current
        # considered current_edge some are happening at the same time.

        # check if there is anything to update about delta window
        # and current stack
        if len(delta_window) > 0:
            # I throw away the ones in delta_window that are too far away
            # (in temporal sense)
            i = 0
            didnt_find_one_yet = True
            # since the data is sorted, I just need to find the one that
            # is inside the delta time window.
            # This while loop identifies the first entry saved in delta window,
            # that is inside the new delta window so it only loops through the
            # ones that are outside the new delta window.
            while i < len(delta_window) and didnt_find_one_yet:
                # i'th entry [i], then I need the entry,
                # and not the ennumerator [1],
                # and then I need time, which is the third column[2]
                if delta_window[i][1][2] >= current_edge[2]-delta:
                    didnt_find_one_yet = False
                else:
                    # i didn't find yet one which is inside the new delta window.
                    i += 1

            # keep all starting from the first that is inside the
            # new delta window.
            if i < len(delta_window):
                first_index_in_delta_window = delta_window[i][0]
                old_inx = [
                    e for (e, current_edge) in delta_window if e < first_index_in_delta_window]
                delta_window = delta_window[i:]
            else:
                # all from delta window should be removed.
                # asign current index
                first_index_in_delta_window = e
                old_inx = [
                    e for (e, current_edge) in delta_window if e < first_index_in_delta_window]
                delta_window = []
            # delta_window is now corresponding to the current_edge that I am
            # considering.
            # go through outdated indices
            for j in old_inx:
                # remove them from the current stack.
                del current_path_stack[j]
        # all stacks updated now.

        # compute for the next
        for enu, past_edge in delta_window:
            # if target of the link in delta_window is the same as the
            # source in considered entry
            if past_edge[1] == current_edge[0]:
                # the interactions should not happen at the same time!
                # the considered one should happen AFTER the one from the
                # delta window.
                if current_edge[2] > past_edge[2]:
                    # i know that the link happened in the appropriate time,
                    # and that the link continues the link I consider.
                    # so I can add the paths to the current_path_stack
                    for path in current_path_stack[enu]:
                        p = (*path, current_edge[1])
                        if len(p)-1 <= up_to_k:
                            current_path_stack[e][p] += current_path_stack[enu][path]

                            if e >= skip_first:
                                if p not in path_stack:
                                    path_stack.add(
                                        p, frequency=current_path_stack[enu][path])
                                else:
                                    path_stack[p]['frequency'] += current_path_stack[enu][path]
        current_path_stack[e][(current_edge[0], current_edge[1])] += 1

        if e >= skip_first:
            p = (current_edge[0], current_edge[1])
            if p not in path_stack:
                path_stack.add(p, frequency=1)
            else:
                path_stack[p]['frequency'] += 1

        # add this current_edge at the end of delta_window,
        # so that the next current_edge can have all the entries it needs.
        delta_window.append((e, current_edge))

    return path_stack

    
=======
    return causal_tree, causal_mapping
>>>>>>> 51051680
<|MERGE_RESOLUTION|>--- conflicted
+++ resolved
@@ -347,8 +347,7 @@
     for e in edges:
         causal_tree.add_edges(e)
 
-<<<<<<< HEAD
-    return tree
+    return causal_tree, causal_mapping
 
 
     
@@ -471,7 +470,4 @@
 
     return path_stack
 
-    
-=======
-    return causal_tree, causal_mapping
->>>>>>> 51051680
+    