--- conflicted
+++ resolved
@@ -4,16 +4,12 @@
 # =============================================================================
 # File      : matrices.py -- Module to calculate various matrices
 # Author    : Jürgen Hackl <hackl@ifi.uzh.ch>
-<<<<<<< HEAD
-# Time-stamp: <Wed 2021-05-26 17:46 juergen>
-=======
-# Time-stamp: <Wed 2021-04-21 09:21 juergen>
->>>>>>> 5d66abea
+# Time-stamp: <Wed 2021-05-26 21:45 juergen>
 #
 # Copyright (c) 2016-2019 Pathpy Developers
 # =============================================================================
 from __future__ import annotations
-from typing import Any, List, Union, Optional
+from typing import Any, List, Union, Optional, Dict
 from functools import singledispatch
 
 import numpy as np
@@ -133,32 +129,27 @@
     rows: List[int] = list()
     cols: List[int] = list()
     entries: List[float] = list()
+    index: Dict[str, int] = self.nodes.index
 
     # get number of nodes
     n = self.number_of_nodes()
 
     # iterate over the edges of the network
-    for e in self.edges:
+    for e in self.edges.values():
 
         # directed network
-<<<<<<< HEAD
         rows.append(index[e.v.uid])
         cols.append(index[e.w.uid])
         if weight == 'frequency':
             entries.append(self.edges.counter[e.uid])
         else:
             entries.append(e.weight(weight))
-=======
-        rows.append(self.nodes.index[e.v.uid])
-        cols.append(self.nodes.index[e.w.uid])
-        entries.append(e.weight(weight))
->>>>>>> 5d66abea
 
         # add additional nodes if not directed
         if directed is False or not self.directed:
             if e.v.uid != e.w.uid or loops == 2:
-                rows.append(self.nodes.index[e.w.uid])
-                cols.append(self.nodes.index[e.v.uid])
+                rows.append(index[e.w.uid])
+                cols.append(index[e.v.uid])
                 entries.append(e.weight(weight))
 
     A = sparse.csr_matrix((entries, (rows, cols)), shape=(n, n))
